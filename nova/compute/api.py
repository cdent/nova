--- conflicted
+++ resolved
@@ -257,7 +257,6 @@
             # we'll be ripping this whole for-loop out and deferring the
             # creation of the Instance record. At that point all this will
             # change.
-<<<<<<< HEAD
             filter_driver = 'nova.scheduler.host_filter.InstanceTypeFilter'
             request_spec = {
                 'instance_properties': base_options,
@@ -266,23 +265,12 @@
                 'blob': zone_blob
             }
 
-=======
->>>>>>> 30b6d5e2
             rpc.cast(context,
                      FLAGS.scheduler_topic,
                      {"method": "run_instance",
                       "args": {"topic": FLAGS.compute_topic,
                                "instance_id": instance_id,
-<<<<<<< HEAD
                                "request_spec": request_spec,
-=======
-                               "request_spec": {
-                                        'instance_type': instance_type,
-                                        'filter_driver':
-                                            'nova.scheduler.host_filter.'
-                                            'InstanceTypeFilter'
-                                    },
->>>>>>> 30b6d5e2
                                "availability_zone": availability_zone,
                                "injected_files": injected_files}})
 
