# vim: tabstop=4 shiftwidth=4 softtabstop=4

# Copyright 2010 United States Government as represented by the
# Administrator of the National Aeronautics and Space Administration.
# All Rights Reserved.
#
#    Licensed under the Apache License, Version 2.0 (the "License"); you may
#    not use this file except in compliance with the License. You may obtain
#    a copy of the License at
#
#         http://www.apache.org/licenses/LICENSE-2.0
#
#    Unless required by applicable law or agreed to in writing, software
#    distributed under the License is distributed on an "AS IS" BASIS, WITHOUT
#    WARRANTIES OR CONDITIONS OF ANY KIND, either express or implied. See the
#    License for the specific language governing permissions and limitations
#    under the License.

"""
Handles all API requests relating to instances (guest vms).
"""

import datetime
import logging
import time

from nova import db
from nova import exception
from nova import flags
from nova import quota
from nova import rpc
from nova import utils
from nova.compute import instance_types
from nova.db import base

FLAGS = flags.FLAGS


def generate_default_hostname(internal_id):
    """Default function to generate a hostname given an instance reference."""
    return str(internal_id)


class ComputeAPI(base.Base):
    """API for interacting with the compute manager."""

    def __init__(self, network_manager=None, image_service=None, **kwargs):
        if not network_manager:
            network_manager = utils.import_object(FLAGS.network_manager)
        self.network_manager = network_manager
        if not image_service:
            image_service = utils.import_object(FLAGS.image_service)
        self.image_service = image_service
        super(ComputeAPI, self).__init__(**kwargs)

    def create_instances(self, context, instance_type, image_id, min_count=1,
                         max_count=1, kernel_id=None, ramdisk_id=None,
                         display_name='', description='', key_name=None,
                         key_data=None, security_group='default',
                         generate_hostname=generate_default_hostname):
        """Create the number of instances requested if quote and
        other arguments check out ok."""

        num_instances = quota.allowed_instances(context, max_count,
                                                instance_type)
        if num_instances < min_count:
            logging.warn("Quota exceeeded for %s, tried to run %s instances",
                         context.project_id, min_count)
            raise quota.QuotaError("Instance quota exceeded. You can only "
                                   "run %s more instances of this type." %
                                   num_instances, "InstanceLimitExceeded")

        is_vpn = image_id == FLAGS.vpn_image_id
        if not is_vpn:
            image = self.image_service.show(context, image_id)

            # If kernel_id/ramdisk_id isn't explicitly set in API call
            # we take the defaults from the image's metadata
            if kernel_id is None:
                kernel_id = image.get('kernelId', None)
            if ramdisk_id is None:
<<<<<<< HEAD
                ramdisk_id = image.get('ramdiskId', FLAGS.default_ramdisk)
            #Salvatore - No kernel and ramdisk for raw images
            if kernel_id == str(FLAGS.null_kernel):
                kernel_id = None
                ramdisk_id = None
                logging.debug("Creating a raw instance")
            # Make sure we have access to kernel and ramdisk (if not raw)
=======
                ramdisk_id = image.get('ramdiskId', None)

            # Make sure we have access to kernel and ramdisk
>>>>>>> 69fb0f2e
            if kernel_id:
                self.image_service.show(context, kernel_id)
            if ramdisk_id:
                self.image_service.show(context, ramdisk_id)

        if security_group is None:
            security_group = ['default']
        if not type(security_group) is list:
            security_group = [security_group]

        security_groups = []
        self.ensure_default_security_group(context)
        for security_group_name in security_group:
            group = db.security_group_get_by_name(context,
                                                  context.project_id,
                                                  security_group_name)
            security_groups.append(group['id'])

        if key_data is None and key_name:
            key_pair = db.key_pair_get(context, context.user_id, key_name)
            key_data = key_pair['public_key']

        type_data = instance_types.INSTANCE_TYPES[instance_type]
        base_options = {
            'reservation_id': utils.generate_uid('r'),
            'image_id': image_id,
            'kernel_id': kernel_id or '',
            'ramdisk_id': ramdisk_id or '',
            'state_description': 'scheduling',
            'user_id': context.user_id,
            'project_id': context.project_id,
            'launch_time': time.strftime('%Y-%m-%dT%H:%M:%SZ', time.gmtime()),
            'instance_type': instance_type,
            'memory_mb': type_data['memory_mb'],
            'vcpus': type_data['vcpus'],
            'local_gb': type_data['local_gb'],
            'display_name': display_name,
            'display_description': description,
            'key_name': key_name,
            'key_data': key_data}

        elevated = context.elevated()
        instances = []
        logging.debug("Going to run %s instances...", num_instances)
        for num in range(num_instances):
            instance = dict(mac_address=utils.generate_mac(),
                            launch_index=num,
                            **base_options)
            instance = self.db.instance_create(context, instance)
            instance_id = instance['id']
            internal_id = instance['internal_id']

            elevated = context.elevated()
            if not security_groups:
                security_groups = []
            for security_group_id in security_groups:
                self.db.instance_add_security_group(elevated,
                                                    instance_id,
                                                    security_group_id)

            # Set sane defaults if not specified
            updates = dict(hostname=generate_hostname(internal_id))
            if 'display_name' not in instance:
                updates['display_name'] = "Server %s" % internal_id

            instance = self.update_instance(context, instance_id, **updates)
            instances.append(instance)

            # TODO(vish): This probably should be done in the scheduler
            #             or in compute as a call.  The network should be
            #             allocated after the host is assigned and setup
            #             can happen at the same time.
            address = self.network_manager.allocate_fixed_ip(context,
                                                             instance_id,
                                                             is_vpn)
            rpc.cast(elevated,
                     self._get_network_topic(context),
                     {"method": "setup_fixed_ip",
                      "args": {"address": address}})

            logging.debug("Casting to scheduler for %s/%s's instance %s",
                          context.project_id, context.user_id, instance_id)
            rpc.cast(context,
                     FLAGS.scheduler_topic,
                     {"method": "run_instance",
                      "args": {"topic": FLAGS.compute_topic,
                               "instance_id": instance_id}})

        return instances

    def ensure_default_security_group(self, context):
        """ Create security group for the security context if it
        does not already exist

        :param context: the security context

        """
        try:
            db.security_group_get_by_name(context, context.project_id,
                                          'default')
        except exception.NotFound:
            values = {'name': 'default',
                      'description': 'default',
                      'user_id': context.user_id,
                      'project_id': context.project_id}
            db.security_group_create(context, values)

    def update_instance(self, context, instance_id, **kwargs):
        """Updates the instance in the datastore.

        :param context: The security context
        :param instance_id: ID of the instance to update
        :param kwargs: All additional keyword args are treated
                       as data fields of the instance to be
                       updated

        :retval None

        """
        return self.db.instance_update(context, instance_id, kwargs)

    def delete_instance(self, context, instance_id):
        logging.debug("Going to try and terminate %d" % instance_id)
        try:
            instance = self.db.instance_get_by_internal_id(context,
                                                           instance_id)
        except exception.NotFound as e:
            logging.warning("Instance %d was not found during terminate",
                            instance_id)
            raise e

        if (instance['state_description'] == 'terminating'):
            logging.warning("Instance %d is already being terminated",
                            instance_id)
            return

        self.update_instance(context,
                             instance['id'],
                             state_description='terminating',
                             state=0,
                             terminated_at=datetime.datetime.utcnow())

        # FIXME(ja): where should network deallocate occur?
        address = self.db.instance_get_floating_address(context,
                                                        instance['id'])
        if address:
            logging.debug("Disassociating address %s" % address)
            # NOTE(vish): Right now we don't really care if the ip is
            #             disassociated.  We may need to worry about
            #             checking this later.  Perhaps in the scheduler?
            rpc.cast(context,
                     self._get_network_topic(context),
                     {"method": "disassociate_floating_ip",
                      "args": {"floating_address": address}})

        address = self.db.instance_get_fixed_address(context, instance['id'])
        if address:
            logging.debug("Deallocating address %s" % address)
            # NOTE(vish): Currently, nothing needs to be done on the
            #             network node until release. If this changes,
            #             we will need to cast here.
            self.network_manager.deallocate_fixed_ip(context.elevated(),
                                                     address)

        host = instance['host']
        if host:
            rpc.cast(context,
                     self.db.queue_get_for(context, FLAGS.compute_topic, host),
                     {"method": "terminate_instance",
                      "args": {"instance_id": instance['id']}})
        else:
            self.db.instance_destroy(context, instance['id'])

    def get_instances(self, context, project_id=None):
        """Get all instances, possibly filtered by project ID or
        user ID. If there is no filter and the context is an admin,
        it will retreive all instances in the system."""
        if project_id or not context.is_admin:
            if not context.project:
                return self.db.instance_get_all_by_user(context,
                                                        context.user_id)
            if project_id is None:
                project_id = context.project_id
            return self.db.instance_get_all_by_project(context, project_id)
        return self.db.instance_get_all(context)

    def get_instance(self, context, instance_id):
        return self.db.instance_get_by_internal_id(context, instance_id)

    def reboot(self, context, instance_id):
        """Reboot the given instance."""
        instance = self.db.instance_get_by_internal_id(context, instance_id)
        host = instance['host']
        rpc.cast(context,
                 self.db.queue_get_for(context, FLAGS.compute_topic, host),
                 {"method": "reboot_instance",
                  "args": {"instance_id": instance['id']}})

    def rescue(self, context, instance_id):
        """Rescue the given instance."""
        instance = self.db.instance_get_by_internal_id(context, instance_id)
        host = instance['host']
        rpc.cast(context,
                 self.db.queue_get_for(context, FLAGS.compute_topic, host),
                 {"method": "rescue_instance",
                  "args": {"instance_id": instance['id']}})

    def unrescue(self, context, instance_id):
        """Unrescue the given instance."""
        instance = self.db.instance_get_by_internal_id(context, instance_id)
        host = instance['host']
        rpc.cast(context,
                 self.db.queue_get_for(context, FLAGS.compute_topic, host),
                 {"method": "unrescue_instance",
                  "args": {"instance_id": instance['id']}})

    def _get_network_topic(self, context):
        """Retrieves the network host for a project"""
        network_ref = self.network_manager.get_network(context)
        host = network_ref['host']
        if not host:
            host = rpc.call(context,
                            FLAGS.network_topic,
                            {"method": "set_network_host",
                             "args": {"network_id": network_ref['id']}})
        return self.db.queue_get_for(context, FLAGS.network_topic, host)<|MERGE_RESOLUTION|>--- conflicted
+++ resolved
@@ -73,25 +73,16 @@
         is_vpn = image_id == FLAGS.vpn_image_id
         if not is_vpn:
             image = self.image_service.show(context, image_id)
-
-            # If kernel_id/ramdisk_id isn't explicitly set in API call
-            # we take the defaults from the image's metadata
             if kernel_id is None:
                 kernel_id = image.get('kernelId', None)
             if ramdisk_id is None:
-<<<<<<< HEAD
-                ramdisk_id = image.get('ramdiskId', FLAGS.default_ramdisk)
+                ramdisk_id = image.get('ramdiskId', None)
             #Salvatore - No kernel and ramdisk for raw images
             if kernel_id == str(FLAGS.null_kernel):
                 kernel_id = None
                 ramdisk_id = None
                 logging.debug("Creating a raw instance")
             # Make sure we have access to kernel and ramdisk (if not raw)
-=======
-                ramdisk_id = image.get('ramdiskId', None)
-
-            # Make sure we have access to kernel and ramdisk
->>>>>>> 69fb0f2e
             if kernel_id:
                 self.image_service.show(context, kernel_id)
             if ramdisk_id:
