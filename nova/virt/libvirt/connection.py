# vim: tabstop=4 shiftwidth=4 softtabstop=4

# Copyright 2010 United States Government as represented by the
# Administrator of the National Aeronautics and Space Administration.
# All Rights Reserved.
# Copyright (c) 2010 Citrix Systems, Inc.
# Copyright (c) 2011 Piston Cloud Computing, Inc
#
#    Licensed under the Apache License, Version 2.0 (the "License"); you may
#    not use this file except in compliance with the License. You may obtain
#    a copy of the License at
#
#         http://www.apache.org/licenses/LICENSE-2.0
#
#    Unless required by applicable law or agreed to in writing, software
#    distributed under the License is distributed on an "AS IS" BASIS, WITHOUT
#    WARRANTIES OR CONDITIONS OF ANY KIND, either express or implied. See the
#    License for the specific language governing permissions and limitations
#    under the License.

"""
A connection to a hypervisor through libvirt.

Supports KVM, LXC, QEMU, UML, and XEN.

**Related Flags**

:libvirt_type:  Libvirt domain type.  Can be kvm, qemu, uml, xen
                (default: kvm).
:libvirt_uri:  Override for the default libvirt URI (depends on libvirt_type).
:libvirt_xml_template:  Libvirt XML Template.
:rescue_image_id:  Rescue ami image (default: ami-rescue).
:rescue_kernel_id:  Rescue aki image (default: aki-rescue).
:rescue_ramdisk_id:  Rescue ari image (default: ari-rescue).
:injected_network_template:  Template file for injected network
:allow_same_net_traffic:  Whether to allow in project network traffic

"""

import hashlib
import multiprocessing
import netaddr
import os
import random
import re
import shutil
import sys
import tempfile
import time
import uuid
from xml.dom import minidom
from xml.etree import ElementTree

from eventlet import greenthread
from eventlet import tpool

from nova import block_device
from nova import context as nova_context
from nova import db
from nova import exception
from nova import flags
import nova.image
from nova import log as logging
from nova import utils
from nova import vnc
from nova.auth import manager
from nova.compute import instance_types
from nova.compute import power_state
from nova.virt import disk
from nova.virt import driver
from nova.virt import images
from nova.virt.libvirt import netutils


libvirt = None
libxml2 = None
Template = None


LOG = logging.getLogger('nova.virt.libvirt_conn')


FLAGS = flags.FLAGS
flags.DECLARE('live_migration_retry_count', 'nova.compute.manager')
# TODO(vish): These flags should probably go into a shared location
flags.DEFINE_string('rescue_image_id', 'ami-rescue', 'Rescue ami image')
flags.DEFINE_string('rescue_kernel_id', 'aki-rescue', 'Rescue aki image')
flags.DEFINE_string('rescue_ramdisk_id', 'ari-rescue', 'Rescue ari image')
flags.DEFINE_string('libvirt_xml_template',
                    utils.abspath('virt/libvirt.xml.template'),
                    'Libvirt XML Template')
flags.DEFINE_string('libvirt_type',
                    'kvm',
                    'Libvirt domain type (valid options are: '
                    'kvm, lxc, qemu, uml, xen)')
flags.DEFINE_string('libvirt_uri',
                    '',
                    'Override the default libvirt URI (which is dependent'
                    ' on libvirt_type)')
flags.DEFINE_bool('allow_same_net_traffic',
                  True,
                  'Whether to allow network traffic from same network')
flags.DEFINE_bool('use_cow_images',
                  True,
                  'Whether to use cow images')
flags.DEFINE_string('ajaxterm_portrange',
                    '10000-12000',
                    'Range of ports that ajaxterm should randomly try to bind')
flags.DEFINE_string('firewall_driver',
                    'nova.virt.libvirt.firewall.IptablesFirewallDriver',
                    'Firewall driver (defaults to iptables)')
flags.DEFINE_string('cpuinfo_xml_template',
                    utils.abspath('virt/cpuinfo.xml.template'),
                    'CpuInfo XML Template (Used only live migration now)')
flags.DEFINE_string('live_migration_uri',
                    "qemu+tcp://%s/system",
                    'Define protocol used by live_migration feature')
flags.DEFINE_string('live_migration_flag',
                    "VIR_MIGRATE_UNDEFINE_SOURCE, VIR_MIGRATE_PEER2PEER",
                    'Define live migration behavior.')
flags.DEFINE_string('block_migration_flag',
                    "VIR_MIGRATE_UNDEFINE_SOURCE, VIR_MIGRATE_PEER2PEER, "
                    "VIR_MIGRATE_NON_SHARED_INC",
                    'Define block migration behavior.')
flags.DEFINE_integer('live_migration_bandwidth', 0,
                    'Define live migration behavior')
flags.DEFINE_string('qemu_img', 'qemu-img',
                    'binary to use for qemu-img commands')
flags.DEFINE_string('libvirt_vif_type', 'bridge',
                    'Type of VIF to create.')
flags.DEFINE_string('libvirt_vif_driver',
                    'nova.virt.libvirt.vif.LibvirtBridgeDriver',
                    'The libvirt VIF driver to configure the VIFs.')
<<<<<<< HEAD
flags.DEFINE_bool('libvirt_use_virtio_for_bridges',
                  False,
                  'Use virtio for bridge interfaces')
=======
flags.DEFINE_string('default_local_format',
                    None,
                    'The default format a local_volume will be formatted with '
                    'on creation.')
>>>>>>> 96f85f94


def get_connection(read_only):
    # These are loaded late so that there's no need to install these
    # libraries when not using libvirt.
    # Cheetah is separate because the unit tests want to load Cheetah,
    # but not libvirt.
    global libvirt
    global libxml2
    if libvirt is None:
        libvirt = __import__('libvirt')
    if libxml2 is None:
        libxml2 = __import__('libxml2')
    _late_load_cheetah()
    return LibvirtConnection(read_only)


def _late_load_cheetah():
    global Template
    if Template is None:
        t = __import__('Cheetah.Template', globals(), locals(),
                       ['Template'], -1)
        Template = t.Template


def _get_eph_disk(ephemeral):
    return 'disk.eph' + str(ephemeral['num'])


class LibvirtConnection(driver.ComputeDriver):

    def __init__(self, read_only):
        super(LibvirtConnection, self).__init__()
        self.libvirt_uri = self.get_uri()

        self.libvirt_xml = open(FLAGS.libvirt_xml_template).read()
        self.cpuinfo_xml = open(FLAGS.cpuinfo_xml_template).read()
        self._wrapped_conn = None
        self.read_only = read_only

        fw_class = utils.import_class(FLAGS.firewall_driver)
        self.firewall_driver = fw_class(get_connection=self._get_connection)
        self.vif_driver = utils.import_object(FLAGS.libvirt_vif_driver)

    def init_host(self, host):
        # NOTE(nsokolov): moved instance restarting to ComputeManager
        pass

    def _get_connection(self):
        if not self._wrapped_conn or not self._test_connection():
            LOG.debug(_('Connecting to libvirt: %s'), self.libvirt_uri)
            self._wrapped_conn = self._connect(self.libvirt_uri,
                                               self.read_only)
        return self._wrapped_conn
    _conn = property(_get_connection)

    def _test_connection(self):
        try:
            self._wrapped_conn.getInfo()
            return True
        except libvirt.libvirtError as e:
            if e.get_error_code() == libvirt.VIR_ERR_SYSTEM_ERROR and \
               e.get_error_domain() == libvirt.VIR_FROM_REMOTE:
                LOG.debug(_('Connection to libvirt broke'))
                return False
            raise

    def get_uri(self):
        if FLAGS.libvirt_type == 'uml':
            uri = FLAGS.libvirt_uri or 'uml:///system'
        elif FLAGS.libvirt_type == 'xen':
            uri = FLAGS.libvirt_uri or 'xen:///'
        elif FLAGS.libvirt_type == 'lxc':
            uri = FLAGS.libvirt_uri or 'lxc:///'
        else:
            uri = FLAGS.libvirt_uri or 'qemu:///system'
        return uri

    def _connect(self, uri, read_only):
        auth = [[libvirt.VIR_CRED_AUTHNAME, libvirt.VIR_CRED_NOECHOPROMPT],
                'root',
                None]

        if read_only:
            return libvirt.openReadOnly(uri)
        else:
            return libvirt.openAuth(uri, auth, 0)

    def list_instances(self):
        return [self._conn.lookupByID(x).name()
                for x in self._conn.listDomainsID()]

    def _map_to_instance_info(self, domain):
        """Gets info from a virsh domain object into an InstanceInfo"""

        # domain.info() returns a list of:
        #    state:       one of the state values (virDomainState)
        #    maxMemory:   the maximum memory used by the domain
        #    memory:      the current amount of memory used by the domain
        #    nbVirtCPU:   the number of virtual CPU
        #    puTime:      the time used by the domain in nanoseconds

        (state, _max_mem, _mem, _num_cpu, _cpu_time) = domain.info()
        name = domain.name()

        return driver.InstanceInfo(name, state)

    def list_instances_detail(self):
        infos = []
        for domain_id in self._conn.listDomainsID():
            domain = self._conn.lookupByID(domain_id)
            info = self._map_to_instance_info(domain)
            infos.append(info)
        return infos

    def plug_vifs(self, instance, network_info):
        """Plugin VIFs into networks."""
        for (network, mapping) in network_info:
            self.vif_driver.plug(instance, network, mapping)

    def destroy(self, instance, network_info, cleanup=True):
        instance_name = instance['name']

        try:
            virt_dom = self._lookup_by_name(instance_name)
        except exception.NotFound:
            virt_dom = None

        # If the instance is already terminated, we're still happy
        # Otherwise, destroy it
        if virt_dom is not None:
            try:
                virt_dom.destroy()
            except libvirt.libvirtError as e:
                is_okay = False
                errcode = e.get_error_code()
                if errcode == libvirt.VIR_ERR_OPERATION_INVALID:
                    # If the instance if already shut off, we get this:
                    # Code=55 Error=Requested operation is not valid:
                    # domain is not running
                    (state, _max_mem, _mem, _cpus, _t) = virt_dom.info()
                    if state == power_state.SHUTOFF:
                        is_okay = True

                if not is_okay:
                    LOG.warning(_("Error from libvirt during destroy of "
                                  "%(instance_name)s. Code=%(errcode)s "
                                  "Error=%(e)s") %
                                locals())
                    raise

            try:
                # NOTE(justinsb): We remove the domain definition. We probably
                # would do better to keep it if cleanup=False (e.g. volumes?)
                # (e.g. #2 - not losing machines on failure)
                virt_dom.undefine()
            except libvirt.libvirtError as e:
                errcode = e.get_error_code()
                LOG.warning(_("Error from libvirt during undefine of "
                              "%(instance_name)s. Code=%(errcode)s "
                              "Error=%(e)s") %
                            locals())
                raise

            for (network, mapping) in network_info:
                self.vif_driver.unplug(instance, network, mapping)

        def _wait_for_destroy():
            """Called at an interval until the VM is gone."""
            instance_name = instance['name']

            try:
                state = self.get_info(instance_name)['state']
            except exception.NotFound:
                msg = _("Instance %s destroyed successfully.") % instance_name
                LOG.info(msg)
                raise utils.LoopingCallDone

        timer = utils.LoopingCall(_wait_for_destroy)
        timer.start(interval=0.5, now=True)

        self.firewall_driver.unfilter_instance(instance,
                                               network_info=network_info)

        if cleanup:
            self._cleanup(instance)

        return True

    def _cleanup(self, instance):
        target = os.path.join(FLAGS.instances_path, instance['name'])
        instance_name = instance['name']
        LOG.info(_('instance %(instance_name)s: deleting instance files'
                ' %(target)s') % locals())
        if FLAGS.libvirt_type == 'lxc':
            disk.destroy_container(target, instance, nbd=FLAGS.use_cow_images)
        if os.path.exists(target):
            shutil.rmtree(target)

    @exception.wrap_exception()
    def attach_volume(self, instance_name, device_path, mountpoint):
        virt_dom = self._lookup_by_name(instance_name)
        mount_device = mountpoint.rpartition("/")[2]
        (type, protocol, name) = \
            self._get_volume_device_info(device_path)
        if type == 'block':
            xml = """<disk type='block'>
                         <driver name='qemu' type='raw'/>
                         <source dev='%s'/>
                         <target dev='%s' bus='virtio'/>
                     </disk>""" % (device_path, mount_device)
        elif type == 'network':
            xml = """<disk type='network'>
                         <driver name='qemu' type='raw'/>
                         <source protocol='%s' name='%s'/>
                         <target dev='%s' bus='virtio'/>
                     </disk>""" % (protocol, name, mount_device)
        virt_dom.attachDevice(xml)

    def _get_disk_xml(self, xml, device):
        """Returns the xml for the disk mounted at device"""
        try:
            doc = libxml2.parseDoc(xml)
        except Exception:
            return None
        ctx = doc.xpathNewContext()
        try:
            ret = ctx.xpathEval('/domain/devices/disk')
            for node in ret:
                for child in node.children:
                    if child.name == 'target':
                        if child.prop('dev') == device:
                            return str(node)
        finally:
            if ctx is not None:
                ctx.xpathFreeContext()
            if doc is not None:
                doc.freeDoc()

    @exception.wrap_exception()
    def detach_volume(self, instance_name, mountpoint):
        virt_dom = self._lookup_by_name(instance_name)
        mount_device = mountpoint.rpartition("/")[2]
        xml = self._get_disk_xml(virt_dom.XMLDesc(0), mount_device)
        if not xml:
            raise exception.DiskNotFound(location=mount_device)
        virt_dom.detachDevice(xml)

    @exception.wrap_exception()
    def snapshot(self, context, instance, image_href):
        """Create snapshot from a running VM instance.

        This command only works with qemu 0.14+, the qemu_img flag is
        provided so that a locally compiled binary of qemu-img can be used
        to support this command.

        """
        virt_dom = self._lookup_by_name(instance['name'])

        (image_service, image_id) = nova.image.get_image_service(
            instance['image_ref'])
        base = image_service.show(context, image_id)
        (snapshot_image_service, snapshot_image_id) = \
            nova.image.get_image_service(image_href)
        snapshot = snapshot_image_service.show(context, snapshot_image_id)

        metadata = {'is_public': False,
                    'status': 'active',
                    'name': snapshot['name'],
                    'properties': {
                                   'kernel_id': instance['kernel_id'],
                                   'image_location': 'snapshot',
                                   'image_state': 'available',
                                   'owner_id': instance['project_id'],
                                   'ramdisk_id': instance['ramdisk_id'],
                                   }
                    }
        if 'architecture' in base['properties']:
            arch = base['properties']['architecture']
            metadata['properties']['architecture'] = arch

        if 'disk_format' in base:
            metadata['disk_format'] = base['disk_format']

        if 'container_format' in base:
            metadata['container_format'] = base['container_format']

        # Make the snapshot
        snapshot_name = uuid.uuid4().hex
        snapshot_xml = """
        <domainsnapshot>
            <name>%s</name>
        </domainsnapshot>
        """ % snapshot_name
        snapshot_ptr = virt_dom.snapshotCreateXML(snapshot_xml, 0)

        # Find the disk
        xml_desc = virt_dom.XMLDesc(0)
        domain = ElementTree.fromstring(xml_desc)
        source = domain.find('devices/disk/source')
        disk_path = source.get('file')

        # Export the snapshot to a raw image
        temp_dir = tempfile.mkdtemp()
        out_path = os.path.join(temp_dir, snapshot_name)
        qemu_img_cmd = (FLAGS.qemu_img,
                        'convert',
                        '-f',
                        'qcow2',
                        '-O',
                        'raw',
                        '-s',
                        snapshot_name,
                        disk_path,
                        out_path)
        utils.execute(*qemu_img_cmd)

        # Upload that image to the image service
        with open(out_path) as image_file:
            image_service.update(context,
                                 image_href,
                                 metadata,
                                 image_file)

        # Clean up
        shutil.rmtree(temp_dir)

    @exception.wrap_exception()
    def reboot(self, instance, network_info):
        """Reboot a virtual machine, given an instance reference.

        This method actually destroys and re-creates the domain to ensure the
        reboot happens, as the guest OS cannot ignore this action.

        """
        virt_dom = self._conn.lookupByName(instance['name'])
        # NOTE(itoumsn): Use XML delived from the running instance
        # instead of using to_xml(instance, network_info). This is almost
        # the ultimate stupid workaround.
        xml = virt_dom.XMLDesc(0)
        # NOTE(itoumsn): self.shutdown() and wait instead of self.destroy() is
        # better because we cannot ensure flushing dirty buffers
        # in the guest OS. But, in case of KVM, shutdown() does not work...
        self.destroy(instance, network_info, cleanup=False)
        self.plug_vifs(instance, network_info)
        self.firewall_driver.setup_basic_filtering(instance, network_info)
        self.firewall_driver.prepare_instance_filter(instance, network_info)
        self._create_new_domain(xml)
        self.firewall_driver.apply_instance_filter(instance, network_info)

        def _wait_for_reboot():
            """Called at an interval until the VM is running again."""
            instance_name = instance['name']

            try:
                state = self.get_info(instance_name)['state']
            except exception.NotFound:
                msg = _("During reboot, %s disappeared.") % instance_name
                LOG.error(msg)
                raise utils.LoopingCallDone

            if state == power_state.RUNNING:
                msg = _("Instance %s rebooted successfully.") % instance_name
                LOG.info(msg)
                raise utils.LoopingCallDone

        timer = utils.LoopingCall(_wait_for_reboot)
        return timer.start(interval=0.5, now=True)

    @exception.wrap_exception()
    def pause(self, instance, callback):
        """Pause VM instance"""
        dom = self._lookup_by_name(instance.name)
        dom.suspend()

    @exception.wrap_exception()
    def unpause(self, instance, callback):
        """Unpause paused VM instance"""
        dom = self._lookup_by_name(instance.name)
        dom.resume()

    @exception.wrap_exception()
    def suspend(self, instance, callback):
        """Suspend the specified instance"""
        dom = self._lookup_by_name(instance.name)
        dom.managedSave(0)

    @exception.wrap_exception()
    def resume(self, instance, callback):
        """resume the specified instance"""
        dom = self._lookup_by_name(instance.name)
        dom.create()

    @exception.wrap_exception()
    def rescue(self, context, instance, callback, network_info):
        """Loads a VM using rescue images.

        A rescue is normally performed when something goes wrong with the
        primary images and data needs to be corrected/recovered. Rescuing
        should not edit or over-ride the original image, only allow for
        data recovery.

        """
        self.destroy(instance, network_info, cleanup=False)

        xml = self.to_xml(instance, network_info, rescue=True)
        rescue_images = {'image_id': FLAGS.rescue_image_id,
                         'kernel_id': FLAGS.rescue_kernel_id,
                         'ramdisk_id': FLAGS.rescue_ramdisk_id}
        self._create_image(context, instance, xml, '.rescue', rescue_images)
        self._create_new_domain(xml)

        def _wait_for_rescue():
            """Called at an interval until the VM is running again."""
            instance_name = instance['name']

            try:
                state = self.get_info(instance_name)['state']
            except exception.NotFound:
                msg = _("During reboot, %s disappeared.") % instance_name
                LOG.error(msg)
                raise utils.LoopingCallDone

            if state == power_state.RUNNING:
                msg = _("Instance %s rescued successfully.") % instance_name
                LOG.info(msg)
                raise utils.LoopingCallDone

        timer = utils.LoopingCall(_wait_for_rescue)
        return timer.start(interval=0.5, now=True)

    @exception.wrap_exception()
    def unrescue(self, instance, network_info):
        """Reboot the VM which is being rescued back into primary images.

        Because reboot destroys and re-creates instances, unresue should
        simply call reboot.

        """
        self.reboot(instance, network_info)

    @exception.wrap_exception()
    def poll_rescued_instances(self, timeout):
        pass

    # NOTE(ilyaalekseyev): Implementation like in multinics
    # for xenapi(tr3buchet)
    @exception.wrap_exception()
    def spawn(self, context, instance, network_info,
              block_device_info=None):
        xml = self.to_xml(instance, network_info, False,
                          block_device_info=block_device_info)
        self.firewall_driver.setup_basic_filtering(instance, network_info)
        self.firewall_driver.prepare_instance_filter(instance, network_info)
        self._create_image(context, instance, xml, network_info=network_info,
                           block_device_info=block_device_info)

        domain = self._create_new_domain(xml)
        LOG.debug(_("instance %s: is running"), instance['name'])
        self.firewall_driver.apply_instance_filter(instance, network_info)

        def _wait_for_boot():
            """Called at an interval until the VM is running."""
            instance_name = instance['name']

            try:
                state = self.get_info(instance_name)['state']
            except exception.NotFound:
                msg = _("During reboot, %s disappeared.") % instance_name
                LOG.error(msg)
                raise utils.LoopingCallDone

            if state == power_state.RUNNING:
                msg = _("Instance %s spawned successfully.") % instance_name
                LOG.info(msg)
                raise utils.LoopingCallDone

        timer = utils.LoopingCall(_wait_for_boot)
        return timer.start(interval=0.5, now=True)

    def _flush_xen_console(self, virsh_output):
        LOG.info(_('virsh said: %r'), virsh_output)
        virsh_output = virsh_output[0].strip()

        if virsh_output.startswith('/dev/'):
            LOG.info(_("cool, it's a device"))
            out, err = utils.execute('dd',
                                     "if=%s" % virsh_output,
                                     'iflag=nonblock',
                                     run_as_root=True,
                                     check_exit_code=False)
            return out
        else:
            return ''

    def _append_to_file(self, data, fpath):
        LOG.info(_('data: %(data)r, fpath: %(fpath)r') % locals())
        fp = open(fpath, 'a+')
        fp.write(data)
        return fpath

    def _dump_file(self, fpath):
        fp = open(fpath, 'r+')
        contents = fp.read()
        LOG.info(_('Contents of file %(fpath)s: %(contents)r') % locals())
        return contents

    @exception.wrap_exception()
    def get_console_output(self, instance):
        console_log = os.path.join(FLAGS.instances_path, instance['name'],
                                   'console.log')

        utils.execute('chown', os.getuid(), console_log, run_as_root=True)

        if FLAGS.libvirt_type == 'xen':
            # Xen is special
            virsh_output = utils.execute('virsh', 'ttyconsole',
                                         instance['name'])
            data = self._flush_xen_console(virsh_output)
            fpath = self._append_to_file(data, console_log)
        elif FLAGS.libvirt_type == 'lxc':
            # LXC is also special
            LOG.info(_("Unable to read LXC console"))
        else:
            fpath = console_log

        return self._dump_file(fpath)

    @exception.wrap_exception()
    def get_ajax_console(self, instance):
        def get_open_port():
            start_port, end_port = FLAGS.ajaxterm_portrange.split("-")
            for i in xrange(0, 100):  # don't loop forever
                port = random.randint(int(start_port), int(end_port))
                # netcat will exit with 0 only if the port is in use,
                # so a nonzero return value implies it is unused
                cmd = 'netcat', '0.0.0.0', port, '-w', '1'
                try:
                    stdout, stderr = utils.execute(*cmd, process_input='')
                except exception.ProcessExecutionError:
                    return port
            raise Exception(_('Unable to find an open port'))

        def get_pty_for_instance(instance_name):
            virt_dom = self._lookup_by_name(instance_name)
            xml = virt_dom.XMLDesc(0)
            dom = minidom.parseString(xml)

            for serial in dom.getElementsByTagName('serial'):
                if serial.getAttribute('type') == 'pty':
                    source = serial.getElementsByTagName('source')[0]
                    return source.getAttribute('path')

        port = get_open_port()
        token = str(uuid.uuid4())
        host = instance['host']

        ajaxterm_cmd = 'sudo socat - %s' \
                       % get_pty_for_instance(instance['name'])

        cmd = ['%s/tools/ajaxterm/ajaxterm.py' % utils.novadir(),
               '--command', ajaxterm_cmd, '-t', token, '-p', port]

        utils.execute(cmd)
        return {'token': token, 'host': host, 'port': port}

    def get_host_ip_addr(self):
        return FLAGS.my_ip

    @exception.wrap_exception()
    def get_vnc_console(self, instance):
        def get_vnc_port_for_instance(instance_name):
            virt_dom = self._lookup_by_name(instance_name)
            xml = virt_dom.XMLDesc(0)
            # TODO: use etree instead of minidom
            dom = minidom.parseString(xml)

            for graphic in dom.getElementsByTagName('graphics'):
                if graphic.getAttribute('type') == 'vnc':
                    return graphic.getAttribute('port')

        port = get_vnc_port_for_instance(instance['name'])
        token = str(uuid.uuid4())
        host = instance['host']

        return {'token': token, 'host': host, 'port': port}

    @staticmethod
    def _cache_image(fn, target, fname, cow=False, *args, **kwargs):
        """Wrapper for a method that creates an image that caches the image.

        This wrapper will save the image into a common store and create a
        copy for use by the hypervisor.

        The underlying method should specify a kwarg of target representing
        where the image will be saved.

        fname is used as the filename of the base image.  The filename needs
        to be unique to a given image.

        If cow is True, it will make a CoW image instead of a copy.
        """

        if not os.path.exists(target):
            base_dir = os.path.join(FLAGS.instances_path, '_base')
            if not os.path.exists(base_dir):
                os.mkdir(base_dir)
            base = os.path.join(base_dir, fname)

            @utils.synchronized(fname)
            def call_if_not_exists(base, fn, *args, **kwargs):
                if not os.path.exists(base):
                    fn(target=base, *args, **kwargs)

            call_if_not_exists(base, fn, *args, **kwargs)

            if cow:
                utils.execute('qemu-img', 'create', '-f', 'qcow2', '-o',
                              'cluster_size=2M,backing_file=%s' % base,
                              target)
            else:
                utils.execute('cp', base, target)

    def _fetch_image(self, context, target, image_id, user_id, project_id,
                     size=None):
        """Grab image and optionally attempt to resize it"""
        images.fetch(context, image_id, target, user_id, project_id)
        if size:
            disk.extend(target, size)

    def _create_local(self, target, local_size, prefix='G', fs_format=None):
        """Create a blank image of specified size"""

        if not fs_format:
            fs_format = FLAGS.default_local_format

        utils.execute('truncate', target, '-s', "%d%c" % (local_size, prefix))
        if fs_format:
            utils.execute('mkfs', '-t', fs_format, target)

    def _create_swap(self, target, swap_gb):
        """Create a swap file of specified size"""
        self._create_local(target, swap_gb)
        utils.execute('mkswap', target)

    def _create_image(self, context, inst, libvirt_xml, suffix='',
                      disk_images=None, network_info=None,
                      block_device_info=None):
        if not suffix:
            suffix = ''

        # syntactic nicety
        def basepath(fname='', suffix=suffix):
            return os.path.join(FLAGS.instances_path,
                                inst['name'],
                                fname + suffix)

        # ensure directories exist and are writable
        utils.execute('mkdir', '-p', basepath(suffix=''))

        LOG.info(_('instance %s: Creating image'), inst['name'])
        f = open(basepath('libvirt.xml'), 'w')
        f.write(libvirt_xml)
        f.close()

        if FLAGS.libvirt_type == 'lxc':
            container_dir = '%s/rootfs' % basepath(suffix='')
            utils.execute('mkdir', '-p', container_dir)

        # NOTE(vish): No need add the suffix to console.log
        os.close(os.open(basepath('console.log', ''),
                         os.O_CREAT | os.O_WRONLY, 0660))

        if not disk_images:
            disk_images = {'image_id': inst['image_ref'],
                           'kernel_id': inst['kernel_id'],
                           'ramdisk_id': inst['ramdisk_id']}

        if disk_images['kernel_id']:
            fname = '%08x' % int(disk_images['kernel_id'])
            self._cache_image(fn=self._fetch_image,
                              context=context,
                              target=basepath('kernel'),
                              fname=fname,
                              image_id=disk_images['kernel_id'],
                              user_id=inst['user_id'],
                              project_id=inst['project_id'])
            if disk_images['ramdisk_id']:
                fname = '%08x' % int(disk_images['ramdisk_id'])
                self._cache_image(fn=self._fetch_image,
                                  context=context,
                                  target=basepath('ramdisk'),
                                  fname=fname,
                                  image_id=disk_images['ramdisk_id'],
                                  user_id=inst['user_id'],
                                  project_id=inst['project_id'])

        root_fname = hashlib.sha1(disk_images['image_id']).hexdigest()
        size = FLAGS.minimum_root_size

        inst_type_id = inst['instance_type_id']
        inst_type = instance_types.get_instance_type(inst_type_id)
        if inst_type['name'] == 'm1.tiny' or suffix == '.rescue':
            size = None
            root_fname += "_sm"

        if not self._volume_in_mapping(self.default_root_device,
                                       block_device_info):
            self._cache_image(fn=self._fetch_image,
                              context=context,
                              target=basepath('disk'),
                              fname=root_fname,
                              cow=FLAGS.use_cow_images,
                              image_id=disk_images['image_id'],
                              user_id=inst['user_id'],
                              project_id=inst['project_id'],
                              size=size)

        local_gb = inst['local_gb']
        if local_gb and not self._volume_in_mapping(
            self.default_local_device, block_device_info):
            self._cache_image(fn=self._create_local,
                              target=basepath('disk.local'),
                              fname="local_%s" % local_gb,
                              cow=FLAGS.use_cow_images,
                              local_size=local_gb)

        for eph in driver.block_device_info_get_ephemerals(block_device_info):
            self._cache_image(fn=self._create_local,
                              target=basepath(_get_eph_disk(eph)),
                              fname="local_%s" % eph['size'],
                              cow=FLAGS.use_cow_images,
                              local_size=eph['size'])

        swap_gb = 0

        swap = driver.block_device_info_get_swap(block_device_info)
        if driver.swap_is_usable(swap):
            swap_gb = swap['swap_size']
        elif (inst_type['swap'] > 0 and
              not self._volume_in_mapping(self.default_swap_device,
                                          block_device_info)):
            swap_gb = inst_type['swap']

        if swap_gb > 0:
            self._cache_image(fn=self._create_swap,
                              target=basepath('disk.swap'),
                              fname="swap_%s" % swap_gb,
                              cow=FLAGS.use_cow_images,
                              swap_gb=swap_gb)

        # For now, we assume that if we're not using a kernel, we're using a
        # partitioned disk image where the target partition is the first
        # partition
        target_partition = None
        if not inst['kernel_id']:
            target_partition = "1"

        config_drive_id = inst.get('config_drive_id')
        config_drive = inst.get('config_drive')

        if any((FLAGS.libvirt_type == 'lxc', config_drive, config_drive_id)):
            target_partition = None

        if config_drive_id:
            fname = '%08x' % int(config_drive_id)
            self._cache_image(fn=self._fetch_image,
                              target=basepath('disk.config'),
                              fname=fname,
                              image_id=config_drive_id,
                              user=user,
                              project=project)
        elif config_drive:
            self._create_local(basepath('disk.config'), 64, prefix="M",
                               fs_format='msdos')  # 64MB

        if inst['key_data']:
            key = str(inst['key_data'])
        else:
            key = None
        net = None

        nets = []
        ifc_template = open(FLAGS.injected_network_template).read()
        ifc_num = -1
        have_injected_networks = False
        admin_context = nova_context.get_admin_context()
        for (network_ref, mapping) in network_info:
            ifc_num += 1

            if not network_ref['injected']:
                continue

            have_injected_networks = True
            address = mapping['ips'][0]['ip']
            netmask = mapping['ips'][0]['netmask']
            address_v6 = None
            gateway_v6 = None
            netmask_v6 = None
            if FLAGS.use_ipv6:
                address_v6 = mapping['ip6s'][0]['ip']
                netmask_v6 = mapping['ip6s'][0]['netmask']
                gateway_v6 = mapping['gateway6']
            net_info = {'name': 'eth%d' % ifc_num,
                   'address': address,
                   'netmask': netmask,
                   'gateway': mapping['gateway'],
                   'broadcast': mapping['broadcast'],
                   'dns': ' '.join(mapping['dns']),
                   'address_v6': address_v6,
                   'gateway6': gateway_v6,
                   'netmask_v6': netmask_v6}
            nets.append(net_info)

        if have_injected_networks:
            net = str(Template(ifc_template,
                               searchList=[{'interfaces': nets,
                                            'use_ipv6': FLAGS.use_ipv6}]))

        metadata = inst.get('metadata')
        if any((key, net, metadata)):
            inst_name = inst['name']

            if config_drive:  # Should be True or None by now.
                injection_path = basepath('disk.config')
                img_id = 'config-drive'
                tune2fs = False
            else:
                injection_path = basepath('disk')
                img_id = inst.image_ref
                tune2fs = True

            for injection in ('metadata', 'key', 'net'):
                if locals()[injection]:
                    LOG.info(_('instance %(inst_name)s: injecting '
                               '%(injection)s into image %(img_id)s'
                               % locals()))
            try:
                disk.inject_data(injection_path, key, net, metadata,
                                 partition=target_partition,
                                 nbd=FLAGS.use_cow_images,
                                 tune2fs=tune2fs)

                if FLAGS.libvirt_type == 'lxc':
                    disk.setup_container(basepath('disk'),
                                        container_dir=container_dir,
                                        nbd=FLAGS.use_cow_images)
            except Exception as e:
                # This could be a windows image, or a vmdk format disk
                LOG.warn(_('instance %(inst_name)s: ignoring error injecting'
                        ' data into image %(img_id)s (%(e)s)') % locals())

        if FLAGS.libvirt_type == 'uml':
            utils.execute('chown', 'root', basepath('disk'), run_as_root=True)

    if FLAGS.libvirt_type == 'uml':
        _disk_prefix = 'ubd'
    elif FLAGS.libvirt_type == 'xen':
        _disk_prefix = 'sd'
    elif FLAGS.libvirt_type == 'lxc':
        _disk_prefix = ''
    else:
        _disk_prefix = 'vd'

    default_root_device = _disk_prefix + 'a'
    default_local_device = _disk_prefix + 'b'
    default_swap_device = _disk_prefix + 'c'

    def _volume_in_mapping(self, mount_device, block_device_info):
        block_device_list = [block_device.strip_dev(vol['mount_device'])
                             for vol in
                             driver.block_device_info_get_mapping(
                                 block_device_info)]
        swap = driver.block_device_info_get_swap(block_device_info)
        if driver.swap_is_usable(swap):
            block_device_list.append(
                block_device.strip_dev(swap['device_name']))
        block_device_list += [block_device.strip_dev(ephemeral['device_name'])
                              for ephemeral in
                              driver.block_device_info_get_ephemerals(
                                  block_device_info)]

        LOG.debug(_("block_device_list %s"), block_device_list)
        return block_device.strip_dev(mount_device) in block_device_list

    def _get_volume_device_info(self, device_path):
        if device_path.startswith('/dev/'):
            return ('block', None, None)
        elif ':' in device_path:
            (protocol, name) = device_path.split(':')
            return ('network', protocol, name)
        else:
            raise exception.InvalidDevicePath(path=device_path)

    def _prepare_xml_info(self, instance, network_info, rescue,
                          block_device_info=None):
        block_device_mapping = driver.block_device_info_get_mapping(
            block_device_info)

        nics = []
        for (network, mapping) in network_info:
            nics.append(self.vif_driver.plug(instance, network, mapping))
        # FIXME(vish): stick this in db
        inst_type_id = instance['instance_type_id']
        inst_type = instance_types.get_instance_type(inst_type_id)

        if FLAGS.use_cow_images:
            driver_type = 'qcow2'
        else:
            driver_type = 'raw'

        for vol in block_device_mapping:
            vol['mount_device'] = block_device.strip_dev(vol['mount_device'])
            (vol['type'], vol['protocol'], vol['name']) = \
                self._get_volume_device_info(vol['device_path'])

        ebs_root = self._volume_in_mapping(self.default_root_device,
                                           block_device_info)

        local_device = False
        if not (self._volume_in_mapping(self.default_local_device,
                                        block_device_info) or
                0 in [eph['num'] for eph in
                      driver.block_device_info_get_ephemerals(
                          block_device_info)]):
            if instance['local_gb'] > 0:
                local_device = self.default_local_device

        ephemerals = []
        for eph in driver.block_device_info_get_ephemerals(block_device_info):
            ephemerals.append({'device_path': _get_eph_disk(eph),
                               'device': block_device.strip_dev(
                                   eph['device_name'])})

        xml_info = {'type': FLAGS.libvirt_type,
                    'name': instance['name'],
                    'basepath': os.path.join(FLAGS.instances_path,
                                             instance['name']),
                    'memory_kb': inst_type['memory_mb'] * 1024,
                    'vcpus': inst_type['vcpus'],
                    'rescue': rescue,
                    'disk_prefix': self._disk_prefix,
                    'driver_type': driver_type,
                    'vif_type': FLAGS.libvirt_vif_type,
                    'nics': nics,
                    'ebs_root': ebs_root,
                    'local_device': local_device,
                    'volumes': block_device_mapping,
                    'use_virtio_for_bridges': FLAGS.libvirt_use_virtio_for_bridges,
                    'ephemerals': ephemerals}

        root_device_name = driver.block_device_info_get_root(block_device_info)
        if root_device_name:
            xml_info['root_device'] = block_device.strip_dev(root_device_name)
            xml_info['root_device_name'] = root_device_name
        else:
            # NOTE(yamahata):
            # for nova.api.ec2.cloud.CloudController.get_metadata()
            xml_info['root_device'] = self.default_root_device
            db.instance_update(
                nova_context.get_admin_context(), instance['id'],
                {'root_device_name': '/dev/' + self.default_root_device})

        swap = driver.block_device_info_get_swap(block_device_info)
        if driver.swap_is_usable(swap):
            xml_info['swap_device'] = block_device.strip_dev(
                swap['device_name'])
        elif (inst_type['swap'] > 0 and
              not self._volume_in_mapping(self.default_swap_device,
                                          block_device_info)):
            xml_info['swap_device'] = self.default_swap_device

        config_drive = False
        if instance.get('config_drive') or instance.get('config_drive_id'):
            xml_info['config_drive'] = xml_info['basepath'] + "/disk.config"

        if FLAGS.vnc_enabled and FLAGS.libvirt_type not in ('lxc', 'uml'):
            xml_info['vncserver_host'] = FLAGS.vncserver_host
            xml_info['vnc_keymap'] = FLAGS.vnc_keymap
        if not rescue:
            if instance['kernel_id']:
                xml_info['kernel'] = xml_info['basepath'] + "/kernel"

            if instance['ramdisk_id']:
                xml_info['ramdisk'] = xml_info['basepath'] + "/ramdisk"

            xml_info['disk'] = xml_info['basepath'] + "/disk"
        return xml_info

    def to_xml(self, instance, network_info, rescue=False,
               block_device_info=None):
        # TODO(termie): cache?
        LOG.debug(_('instance %s: starting toXML method'), instance['name'])
        xml_info = self._prepare_xml_info(instance, network_info, rescue,
                                          block_device_info)
        xml = str(Template(self.libvirt_xml, searchList=[xml_info]))
        LOG.debug(_('instance %s: finished toXML method'), instance['name'])
        return xml

    def _lookup_by_name(self, instance_name):
        """Retrieve libvirt domain object given an instance name.

        All libvirt error handling should be handled in this method and
        relevant nova exceptions should be raised in response.

        """
        try:
            return self._conn.lookupByName(instance_name)
        except libvirt.libvirtError as ex:
            error_code = ex.get_error_code()
            if error_code == libvirt.VIR_ERR_NO_DOMAIN:
                raise exception.InstanceNotFound(instance_id=instance_name)

            msg = _("Error from libvirt while looking up %(instance_name)s: "
                    "[Error Code %(error_code)s] %(ex)s") % locals()
            raise exception.Error(msg)

    def get_info(self, instance_name):
        """Retrieve information from libvirt for a specific instance name.

        If a libvirt error is encountered during lookup, we might raise a
        NotFound exception or Error exception depending on how severe the
        libvirt error is.

        """
        virt_dom = self._lookup_by_name(instance_name)
        (state, max_mem, mem, num_cpu, cpu_time) = virt_dom.info()
        return {'state': state,
                'max_mem': max_mem,
                'mem': mem,
                'num_cpu': num_cpu,
                'cpu_time': cpu_time}

    def _create_new_domain(self, xml, persistent=True, launch_flags=0):
        # NOTE(justinsb): libvirt has two types of domain:
        # * a transient domain disappears when the guest is shutdown
        # or the host is rebooted.
        # * a permanent domain is not automatically deleted
        # NOTE(justinsb): Even for ephemeral instances, transient seems risky

        if persistent:
            # To create a persistent domain, first define it, then launch it.
            domain = self._conn.defineXML(xml)

            domain.createWithFlags(launch_flags)
        else:
            # createXML call creates a transient domain
            domain = self._conn.createXML(xml, launch_flags)

        return domain

    def get_diagnostics(self, instance_name):
        raise exception.ApiError(_("diagnostics are not supported "
                                   "for libvirt"))

    def get_disks(self, instance_name):
        """
        Note that this function takes an instance name.

        Returns a list of all block devices for this domain.
        """
        domain = self._lookup_by_name(instance_name)
        # TODO(devcamcar): Replace libxml2 with etree.
        xml = domain.XMLDesc(0)
        doc = None

        try:
            doc = libxml2.parseDoc(xml)
        except Exception:
            return []

        ctx = doc.xpathNewContext()
        disks = []

        try:
            ret = ctx.xpathEval('/domain/devices/disk')

            for node in ret:
                devdst = None

                for child in node.children:
                    if child.name == 'target':
                        devdst = child.prop('dev')

                if devdst is None:
                    continue

                disks.append(devdst)
        finally:
            if ctx is not None:
                ctx.xpathFreeContext()
            if doc is not None:
                doc.freeDoc()

        return disks

    def get_interfaces(self, instance_name):
        """
        Note that this function takes an instance name.

        Returns a list of all network interfaces for this instance.
        """
        domain = self._lookup_by_name(instance_name)
        # TODO(devcamcar): Replace libxml2 with etree.
        xml = domain.XMLDesc(0)
        doc = None

        try:
            doc = libxml2.parseDoc(xml)
        except Exception:
            return []

        ctx = doc.xpathNewContext()
        interfaces = []

        try:
            ret = ctx.xpathEval('/domain/devices/interface')

            for node in ret:
                devdst = None

                for child in node.children:
                    if child.name == 'target':
                        devdst = child.prop('dev')

                if devdst is None:
                    continue

                interfaces.append(devdst)
        finally:
            if ctx is not None:
                ctx.xpathFreeContext()
            if doc is not None:
                doc.freeDoc()

        return interfaces

    def get_vcpu_total(self):
        """Get vcpu number of physical computer.

        :returns: the number of cpu core.

        """

        # On certain platforms, this will raise a NotImplementedError.
        try:
            return multiprocessing.cpu_count()
        except NotImplementedError:
            LOG.warn(_("Cannot get the number of cpu, because this "
                       "function is not implemented for this platform. "
                       "This error can be safely ignored for now."))
            return 0

    def get_memory_mb_total(self):
        """Get the total memory size(MB) of physical computer.

        :returns: the total amount of memory(MB).

        """

        if sys.platform.upper() != 'LINUX2':
            return 0

        meminfo = open('/proc/meminfo').read().split()
        idx = meminfo.index('MemTotal:')
        # transforming kb to mb.
        return int(meminfo[idx + 1]) / 1024

    def get_local_gb_total(self):
        """Get the total hdd size(GB) of physical computer.

        :returns:
            The total amount of HDD(GB).
            Note that this value shows a partition where
            NOVA-INST-DIR/instances mounts.

        """

        hddinfo = os.statvfs(FLAGS.instances_path)
        return hddinfo.f_frsize * hddinfo.f_blocks / 1024 / 1024 / 1024

    def get_vcpu_used(self):
        """ Get vcpu usage number of physical computer.

        :returns: The total number of vcpu that currently used.

        """

        total = 0
        for dom_id in self._conn.listDomainsID():
            dom = self._conn.lookupByID(dom_id)
            total += len(dom.vcpus()[1])
        return total

    def get_memory_mb_used(self):
        """Get the free memory size(MB) of physical computer.

        :returns: the total usage of memory(MB).

        """

        if sys.platform.upper() != 'LINUX2':
            return 0

        m = open('/proc/meminfo').read().split()
        idx1 = m.index('MemFree:')
        idx2 = m.index('Buffers:')
        idx3 = m.index('Cached:')
        avail = (int(m[idx1 + 1]) + int(m[idx2 + 1]) + int(m[idx3 + 1])) / 1024
        return  self.get_memory_mb_total() - avail

    def get_local_gb_used(self):
        """Get the free hdd size(GB) of physical computer.

        :returns:
           The total usage of HDD(GB).
           Note that this value shows a partition where
           NOVA-INST-DIR/instances mounts.

        """

        hddinfo = os.statvfs(FLAGS.instances_path)
        avail = hddinfo.f_frsize * hddinfo.f_bavail / 1024 / 1024 / 1024
        return self.get_local_gb_total() - avail

    def get_hypervisor_type(self):
        """Get hypervisor type.

        :returns: hypervisor type (ex. qemu)

        """

        return self._conn.getType()

    def get_hypervisor_version(self):
        """Get hypervisor version.

        :returns: hypervisor version (ex. 12003)

        """

        # NOTE(justinsb): getVersion moved between libvirt versions
        # Trying to do be compatible with older versions is a lost cause
        # But ... we can at least give the user a nice message
        method = getattr(self._conn, 'getVersion', None)
        if method is None:
            raise exception.Error(_("libvirt version is too old"
                                    " (does not support getVersion)"))
            # NOTE(justinsb): If we wanted to get the version, we could:
            # method = getattr(libvirt, 'getVersion', None)
            # NOTE(justinsb): This would then rely on a proper version check

        return method()

    def get_cpu_info(self):
        """Get cpuinfo information.

        Obtains cpu feature from virConnect.getCapabilities,
        and returns as a json string.

        :return: see above description

        """

        xml = self._conn.getCapabilities()
        xml = libxml2.parseDoc(xml)
        nodes = xml.xpathEval('//host/cpu')
        if len(nodes) != 1:
            reason = _("'<cpu>' must be 1, but %d\n") % len(nodes)
            reason += xml.serialize()
            raise exception.InvalidCPUInfo(reason=reason)

        cpu_info = dict()

        arch_nodes = xml.xpathEval('//host/cpu/arch')
        if arch_nodes:
            cpu_info['arch'] = arch_nodes[0].getContent()

        model_nodes = xml.xpathEval('//host/cpu/model')
        if model_nodes:
            cpu_info['model'] = model_nodes[0].getContent()

        vendor_nodes = xml.xpathEval('//host/cpu/vendor')
        if vendor_nodes:
            cpu_info['vendor'] = vendor_nodes[0].getContent()

        topology_nodes = xml.xpathEval('//host/cpu/topology')
        topology = dict()
        if topology_nodes:
            topology_node = topology_nodes[0].get_properties()
            while topology_node:
                name = topology_node.get_name()
                topology[name] = topology_node.getContent()
                topology_node = topology_node.get_next()

            keys = ['cores', 'sockets', 'threads']
            tkeys = topology.keys()
            if set(tkeys) != set(keys):
                ks = ', '.join(keys)
                reason = _("topology (%(topology)s) must have %(ks)s")
                raise exception.InvalidCPUInfo(reason=reason % locals())

        feature_nodes = xml.xpathEval('//host/cpu/feature')
        features = list()
        for nodes in feature_nodes:
            features.append(nodes.get_properties().getContent())

        cpu_info['topology'] = topology
        cpu_info['features'] = features
        return utils.dumps(cpu_info)

    def block_stats(self, instance_name, disk):
        """
        Note that this function takes an instance name.
        """
        domain = self._lookup_by_name(instance_name)
        return domain.blockStats(disk)

    def interface_stats(self, instance_name, interface):
        """
        Note that this function takes an instance name.
        """
        domain = self._lookup_by_name(instance_name)
        return domain.interfaceStats(interface)

    def get_console_pool_info(self, console_type):
        #TODO(mdragon): console proxy should be implemented for libvirt,
        #               in case someone wants to use it with kvm or
        #               such. For now return fake data.
        return  {'address': '127.0.0.1',
                 'username': 'fakeuser',
                 'password': 'fakepassword'}

    def refresh_security_group_rules(self, security_group_id):
        self.firewall_driver.refresh_security_group_rules(security_group_id)

    def refresh_security_group_members(self, security_group_id):
        self.firewall_driver.refresh_security_group_members(security_group_id)

    def refresh_provider_fw_rules(self):
        self.firewall_driver.refresh_provider_fw_rules()

    def update_available_resource(self, ctxt, host):
        """Updates compute manager resource info on ComputeNode table.

        This method is called when nova-coompute launches, and
        whenever admin executes "nova-manage service update_resource".

        :param ctxt: security context
        :param host: hostname that compute manager is currently running

        """

        try:
            service_ref = db.service_get_all_compute_by_host(ctxt, host)[0]
        except exception.NotFound:
            raise exception.ComputeServiceUnavailable(host=host)

        # Updating host information
        dic = {'vcpus': self.get_vcpu_total(),
               'memory_mb': self.get_memory_mb_total(),
               'local_gb': self.get_local_gb_total(),
               'vcpus_used': self.get_vcpu_used(),
               'memory_mb_used': self.get_memory_mb_used(),
               'local_gb_used': self.get_local_gb_used(),
               'hypervisor_type': self.get_hypervisor_type(),
               'hypervisor_version': self.get_hypervisor_version(),
               'cpu_info': self.get_cpu_info()}

        compute_node_ref = service_ref['compute_node']
        if not compute_node_ref:
            LOG.info(_('Compute_service record created for %s ') % host)
            dic['service_id'] = service_ref['id']
            db.compute_node_create(ctxt, dic)
        else:
            LOG.info(_('Compute_service record updated for %s ') % host)
            db.compute_node_update(ctxt, compute_node_ref[0]['id'], dic)

    def compare_cpu(self, cpu_info):
        """Checks the host cpu is compatible to a cpu given by xml.

        "xml" must be a part of libvirt.openReadonly().getCapabilities().
        return values follows by virCPUCompareResult.
        if 0 > return value, do live migration.
        'http://libvirt.org/html/libvirt-libvirt.html#virCPUCompareResult'

        :param cpu_info: json string that shows cpu feature(see get_cpu_info())
        :returns:
            None. if given cpu info is not compatible to this server,
            raise exception.

        """

        LOG.info(_('Instance launched has CPU info:\n%s') % cpu_info)
        dic = utils.loads(cpu_info)
        xml = str(Template(self.cpuinfo_xml, searchList=dic))
        LOG.info(_('to xml...\n:%s ' % xml))

        u = "http://libvirt.org/html/libvirt-libvirt.html#virCPUCompareResult"
        m = _("CPU doesn't have compatibility.\n\n%(ret)s\n\nRefer to %(u)s")
        # unknown character exists in xml, then libvirt complains
        try:
            ret = self._conn.compareCPU(xml, 0)
        except libvirt.libvirtError, e:
            ret = e.message
            LOG.error(m % locals())
            raise

        if ret <= 0:
            raise exception.InvalidCPUInfo(reason=m % locals())

        return

    def ensure_filtering_rules_for_instance(self, instance_ref, network_info,
                                            time=None):
        """Setting up filtering rules and waiting for its completion.

        To migrate an instance, filtering rules to hypervisors
        and firewalls are inevitable on destination host.
        ( Waiting only for filterling rules to hypervisor,
        since filtering rules to firewall rules can be set faster).

        Concretely, the below method must be called.
        - setup_basic_filtering (for nova-basic, etc.)
        - prepare_instance_filter(for nova-instance-instance-xxx, etc.)

        to_xml may have to be called since it defines PROJNET, PROJMASK.
        but libvirt migrates those value through migrateToURI(),
        so , no need to be called.

        Don't use thread for this method since migration should
        not be started when setting-up filtering rules operations
        are not completed.

        :params instance_ref: nova.db.sqlalchemy.models.Instance object

        """

        if not time:
            time = greenthread

        # If any instances never launch at destination host,
        # basic-filtering must be set here.
        self.firewall_driver.setup_basic_filtering(instance_ref, network_info)
        # setting up nova-instance-instance-xx mainly.
        self.firewall_driver.prepare_instance_filter(instance_ref,
                network_info)

        # wait for completion
        timeout_count = range(FLAGS.live_migration_retry_count)
        while timeout_count:
            if self.firewall_driver.instance_filter_exists(instance_ref,
                                                           network_info):
                break
            timeout_count.pop()
            if len(timeout_count) == 0:
                msg = _('Timeout migrating for %s. nwfilter not found.')
                raise exception.Error(msg % instance_ref.name)
            time.sleep(1)

    def live_migration(self, ctxt, instance_ref, dest,
                       post_method, recover_method, block_migration=False):
        """Spawning live_migration operation for distributing high-load.

        :params ctxt: security context
        :params instance_ref:
            nova.db.sqlalchemy.models.Instance object
            instance object that is migrated.
        :params dest: destination host
        :params block_migration: destination host
        :params post_method:
            post operation method.
            expected nova.compute.manager.post_live_migration.
        :params recover_method:
            recovery method when any exception occurs.
            expected nova.compute.manager.recover_live_migration.
        :params block_migration: if true, do block migration.

        """

        greenthread.spawn(self._live_migration, ctxt, instance_ref, dest,
                          post_method, recover_method, block_migration)

    def _live_migration(self, ctxt, instance_ref, dest, post_method,
                        recover_method, block_migration=False):
        """Do live migration.

        :params ctxt: security context
        :params instance_ref:
            nova.db.sqlalchemy.models.Instance object
            instance object that is migrated.
        :params dest: destination host
        :params post_method:
            post operation method.
            expected nova.compute.manager.post_live_migration.
        :params recover_method:
            recovery method when any exception occurs.
            expected nova.compute.manager.recover_live_migration.

        """

        # Do live migration.
        try:
            if block_migration:
                flaglist = FLAGS.block_migration_flag.split(',')
            else:
                flaglist = FLAGS.live_migration_flag.split(',')
            flagvals = [getattr(libvirt, x.strip()) for x in flaglist]
            logical_sum = reduce(lambda x, y: x | y, flagvals)

            dom = self._conn.lookupByName(instance_ref.name)
            dom.migrateToURI(FLAGS.live_migration_uri % dest,
                             logical_sum,
                             None,
                             FLAGS.live_migration_bandwidth)

        except Exception:
            recover_method(ctxt, instance_ref, dest, block_migration)
            raise

        # Waiting for completion of live_migration.
        timer = utils.LoopingCall(f=None)

        def wait_for_live_migration():
            """waiting for live migration completion"""
            try:
                self.get_info(instance_ref.name)['state']
            except exception.NotFound:
                timer.stop()
                post_method(ctxt, instance_ref, dest, block_migration)

        timer.f = wait_for_live_migration
        timer.start(interval=0.5, now=True)

    def pre_block_migration(self, ctxt, instance_ref, disk_info_json):
        """Preparation block migration.

        :params ctxt: security context
        :params instance_ref:
            nova.db.sqlalchemy.models.Instance object
            instance object that is migrated.
        :params disk_info_json:
            json strings specified in get_instance_disk_info

        """
        disk_info = utils.loads(disk_info_json)

        # make instance directory
        instance_dir = os.path.join(FLAGS.instances_path, instance_ref['name'])
        if os.path.exists(instance_dir):
            raise exception.DestinationDiskExists(path=instance_dir)
        os.mkdir(instance_dir)

        for info in disk_info:
            base = os.path.basename(info['path'])
            # Get image type and create empty disk image.
            instance_disk = os.path.join(instance_dir, base)
            utils.execute('sudo', 'qemu-img', 'create', '-f', info['type'],
                          instance_disk, info['local_gb'])

        # if image has kernel and ramdisk, just download
        # following normal way.
        if instance_ref['kernel_id']:
            user = manager.AuthManager().get_user(instance_ref['user_id'])
            project = manager.AuthManager().get_project(
                instance_ref['project_id'])
            self._fetch_image(nova_context.get_admin_context(),
                              os.path.join(instance_dir, 'kernel'),
                              instance_ref['kernel_id'],
                              user,
                              project)
            if instance_ref['ramdisk_id']:
                self._fetch_image(nova_context.get_admin_context(),
                                  os.path.join(instance_dir, 'ramdisk'),
                                  instance_ref['ramdisk_id'],
                                  user,
                                  project)

    def post_live_migration_at_destination(self, ctxt,
                                           instance_ref,
                                           network_info,
                                           block_migration):
        """Post operation of live migration at destination host.

        :params ctxt: security context
        :params instance_ref:
            nova.db.sqlalchemy.models.Instance object
            instance object that is migrated.
        :params network_info: instance network infomation
        :params : block_migration: if true, post operation of block_migraiton.
        """
        # Define migrated instance, otherwise, suspend/destroy does not work.
        dom_list = self._conn.listDefinedDomains()
        if instance_ref.name not in dom_list:
            instance_dir = os.path.join(FLAGS.instances_path,
                                        instance_ref.name)
            xml_path = os.path.join(instance_dir, 'libvirt.xml')
            # In case of block migration, destination does not have
            # libvirt.xml
            if not os.path.isfile(xml_path):
                xml = self.to_xml(instance_ref, network_info=network_info)
                f = open(os.path.join(instance_dir, 'libvirt.xml'), 'w+')
                f.write(xml)
                f.close()
            # libvirt.xml should be made by to_xml(), but libvirt
            # does not accept to_xml() result, since uuid is not
            # included in to_xml() result.
            dom = self._lookup_by_name(instance_ref.name)
            self._conn.defineXML(dom.XMLDesc(0))

    def get_instance_disk_info(self, ctxt, instance_ref):
        """Preparation block migration.

        :params ctxt: security context
        :params instance_ref:
            nova.db.sqlalchemy.models.Instance object
            instance object that is migrated.
        :return:
            json strings with below format.
           "[{'path':'disk', 'type':'raw', 'local_gb':'10G'},...]"

        """
        disk_info = []

        virt_dom = self._lookup_by_name(instance_ref.name)
        xml = virt_dom.XMLDesc(0)
        doc = libxml2.parseDoc(xml)
        disk_nodes = doc.xpathEval('//devices/disk')
        path_nodes = doc.xpathEval('//devices/disk/source')
        driver_nodes = doc.xpathEval('//devices/disk/driver')

        for cnt, path_node in enumerate(path_nodes):
            disk_type = disk_nodes[cnt].get_properties().getContent()
            path = path_node.get_properties().getContent()

            if disk_type != 'file':
                LOG.debug(_('skipping %(path)s since it looks like volume') %
                          locals())
                continue

            # In case of libvirt.xml, disk type can be obtained
            # by the below statement.
            # -> disk_type = driver_nodes[cnt].get_properties().getContent()
            # but this xml is generated by kvm, format is slightly different.
            disk_type = \
                driver_nodes[cnt].get_properties().get_next().getContent()
            if disk_type == 'raw':
                size = int(os.path.getsize(path))
            else:
                out, err = utils.execute('sudo', 'qemu-img', 'info', path)
                size = [i.split('(')[1].split()[0] for i in out.split('\n')
                    if i.strip().find('virtual size') >= 0]
                size = int(size[0])

            # block migration needs same/larger size of empty image on the
            # destination host. since qemu-img creates bit smaller size image
            # depending on original image size, fixed value is necessary.
            for unit, divisor in [('G', 1024 ** 3), ('M', 1024 ** 2),
                                  ('K', 1024), ('', 1)]:
                if size / divisor == 0:
                    continue
                if size % divisor != 0:
                    size = size / divisor + 1
                else:
                    size = size / divisor
                size = str(size) + unit
                break

            disk_info.append({'type': disk_type, 'path': path,
                              'local_gb': size})

        return utils.dumps(disk_info)

    def unfilter_instance(self, instance_ref, network_info):
        """See comments of same method in firewall_driver."""
        self.firewall_driver.unfilter_instance(instance_ref,
                                               network_info=network_info)

    def update_host_status(self):
        """See xenapi_conn.py implementation."""
        pass

    def get_host_stats(self, refresh=False):
        """See xenapi_conn.py implementation."""
        pass

    def host_power_action(self, host, action):
        """Reboots, shuts down or powers up the host."""
        pass

    def set_host_enabled(self, host, enabled):
        """Sets the specified host's ability to accept new instances."""
        pass<|MERGE_RESOLUTION|>--- conflicted
+++ resolved
@@ -131,16 +131,15 @@
 flags.DEFINE_string('libvirt_vif_driver',
                     'nova.virt.libvirt.vif.LibvirtBridgeDriver',
                     'The libvirt VIF driver to configure the VIFs.')
-<<<<<<< HEAD
-flags.DEFINE_bool('libvirt_use_virtio_for_bridges',
-                  False,
-                  'Use virtio for bridge interfaces')
-=======
 flags.DEFINE_string('default_local_format',
                     None,
                     'The default format a local_volume will be formatted with '
                     'on creation.')
->>>>>>> 96f85f94
+
+
+flags.DEFINE_bool('libvirt_use_virtio_for_bridges',
+                  False,
+                  'Use virtio for bridge interfaces')
 
 
 def get_connection(read_only):
