# vim: tabstop=4 shiftwidth=4 softtabstop=4

# Copyright 2011 Justin Santa Barbara
# All Rights Reserved.
#
#    Licensed under the Apache License, Version 2.0 (the "License"); you may
#    not use this file except in compliance with the License. You may obtain
#    a copy of the License at
#
#         http://www.apache.org/licenses/LICENSE-2.0
#
#    Unless required by applicable law or agreed to in writing, software
#    distributed under the License is distributed on an "AS IS" BASIS, WITHOUT
#    WARRANTIES OR CONDITIONS OF ANY KIND, either express or implied. See the
#    License for the specific language governing permissions and limitations
#    under the License.

"""
Driver base-classes:

    (Beginning of) the contract that compute drivers must follow, and shared
    types that support that contract
"""

from nova.compute import power_state


class InstanceInfo(object):
    def __init__(self, name, state):
        self.name = name
        assert state in power_state.valid_states(), "Bad state: %s" % state
        self.state = state


class ComputeDriver(object):
    """Base class for compute drivers.

    Lots of documentation is currently on fake.py.
    """

    def init_host(self, host):
        """Adopt existing VM's running here"""
        # TODO(Vek): Need to pass context in for access to auth_token
        raise NotImplementedError()

    def get_info(self, instance_name):
        """Get the current status of an instance, by name (not ID!)

        Returns a dict containing:
        :state:           the running state, one of the power_state codes
        :max_mem:         (int) the maximum memory in KBytes allowed
        :mem:             (int) the memory in KBytes used by the domain
        :num_cpu:         (int) the number of virtual CPUs for the domain
        :cpu_time:        (int) the CPU time used in nanoseconds
        """
        # TODO(Vek): Need to pass context in for access to auth_token
        raise NotImplementedError()

    def list_instances(self):
        # TODO(Vek): Need to pass context in for access to auth_token
        raise NotImplementedError()

    def list_instances_detail(self):
        """Return a list of InstanceInfo for all registered VMs"""
        # TODO(Vek): Need to pass context in for access to auth_token
        raise NotImplementedError()

    def spawn(self, context, instance, network_info,
              block_device_mapping=None):
        """Launch a VM for the specified instance"""
        raise NotImplementedError()

    def destroy(self, instance, network_info, cleanup=True):
        """Destroy (shutdown and delete) the specified instance.

        The given parameter is an instance of nova.compute.service.Instance,
        and so the instance is being specified as instance.name.

        The work will be done asynchronously.  This function returns a
        task that allows the caller to detect when it is complete.

        If the instance is not found (for example if networking failed), this
        function should still succeed.  It's probably a good idea to log a
        warning in that case.

        """
        # TODO(Vek): Need to pass context in for access to auth_token
        raise NotImplementedError()

    def reboot(self, instance, network_info):
        """Reboot specified VM"""
        # TODO(Vek): Need to pass context in for access to auth_token
        raise NotImplementedError()

    def snapshot_instance(self, context, instance_id, image_id):
        raise NotImplementedError()

    def get_console_pool_info(self, console_type):
        # TODO(Vek): Need to pass context in for access to auth_token
        raise NotImplementedError()

    def get_console_output(self, instance):
        # TODO(Vek): Need to pass context in for access to auth_token
        raise NotImplementedError()

    def get_ajax_console(self, instance):
        # TODO(Vek): Need to pass context in for access to auth_token
        raise NotImplementedError()

    def get_diagnostics(self, instance):
        """Return data about VM diagnostics"""
        # TODO(Vek): Need to pass context in for access to auth_token
        raise NotImplementedError()

    def get_host_ip_addr(self):
        # TODO(Vek): Need to pass context in for access to auth_token
        raise NotImplementedError()

    def attach_volume(self, context, instance_id, volume_id, mountpoint):
        raise NotImplementedError()

    def detach_volume(self, context, instance_id, volume_id):
        raise NotImplementedError()

    def compare_cpu(self, context, cpu_info):
        raise NotImplementedError()

    def migrate_disk_and_power_off(self, instance, dest):
        """Transfers the VHD of a running instance to another host, then shuts
        off the instance copies over the COW disk"""
        # TODO(Vek): Need to pass context in for access to auth_token
        raise NotImplementedError()

    def snapshot(self, context, instance, image_id):
        """Create snapshot from a running VM instance."""
        raise NotImplementedError()

<<<<<<< HEAD
    def finish_resize(self, context, instance, disk_info):
=======
    def finish_migration(self, instance, disk_info, network_info,
                         resize_instance):
>>>>>>> ab0c38ef
        """Completes a resize, turning on the migrated instance"""
        raise NotImplementedError()

    def revert_migration(self, instance):
        """Reverts a resize, powering back on the instance"""
        # TODO(Vek): Need to pass context in for access to auth_token
        raise NotImplementedError()

    def pause(self, instance, callback):
        """Pause VM instance"""
        # TODO(Vek): Need to pass context in for access to auth_token
        raise NotImplementedError()

    def unpause(self, instance, callback):
        """Unpause paused VM instance"""
        # TODO(Vek): Need to pass context in for access to auth_token
        raise NotImplementedError()

    def suspend(self, instance, callback):
        """suspend the specified instance"""
        # TODO(Vek): Need to pass context in for access to auth_token
        raise NotImplementedError()

    def resume(self, instance, callback):
        """resume the specified instance"""
        # TODO(Vek): Need to pass context in for access to auth_token
        raise NotImplementedError()

    def rescue(self, instance, callback, network_info):
        """Rescue the specified instance"""
        # TODO(Vek): Need to pass context in for access to auth_token
        raise NotImplementedError()

    def unrescue(self, instance, callback, network_info):
        """Unrescue the specified instance"""
        # TODO(Vek): Need to pass context in for access to auth_token
        raise NotImplementedError()

    def update_available_resource(self, ctxt, host):
        """Updates compute manager resource info on ComputeNode table.

        This method is called when nova-compute launches, and
        whenever admin executes "nova-manage service update_resource".

        :param ctxt: security context
        :param host: hostname that compute manager is currently running

        """
        # TODO(Vek): Need to pass context in for access to auth_token
        raise NotImplementedError()

    def live_migration(self, ctxt, instance_ref, dest,
                       post_method, recover_method):
        """Spawning live_migration operation for distributing high-load.

        :params ctxt: security context
        :params instance_ref:
            nova.db.sqlalchemy.models.Instance object
            instance object that is migrated.
        :params dest: destination host
        :params post_method:
            post operation method.
            expected nova.compute.manager.post_live_migration.
        :params recover_method:
            recovery method when any exception occurs.
            expected nova.compute.manager.recover_live_migration.

        """
        # TODO(Vek): Need to pass context in for access to auth_token
        raise NotImplementedError()

    def refresh_security_group_rules(self, security_group_id):
        # TODO(Vek): Need to pass context in for access to auth_token
        raise NotImplementedError()

    def refresh_security_group_members(self, security_group_id):
        # TODO(Vek): Need to pass context in for access to auth_token
        raise NotImplementedError()

    def refresh_provider_fw_rules(self, security_group_id):
        """See: nova/virt/fake.py for docs."""
        # TODO(Vek): Need to pass context in for access to auth_token
        raise NotImplementedError()

    def reset_network(self, instance):
        """reset networking for specified instance"""
        # TODO(Vek): Need to pass context in for access to auth_token
        pass

    def ensure_filtering_rules_for_instance(self, instance_ref):
        """Setting up filtering rules and waiting for its completion.

        To migrate an instance, filtering rules to hypervisors
        and firewalls are inevitable on destination host.
        ( Waiting only for filtering rules to hypervisor,
        since filtering rules to firewall rules can be set faster).

        Concretely, the below method must be called.
        - setup_basic_filtering (for nova-basic, etc.)
        - prepare_instance_filter(for nova-instance-instance-xxx, etc.)

        to_xml may have to be called since it defines PROJNET, PROJMASK.
        but libvirt migrates those value through migrateToURI(),
        so , no need to be called.

        Don't use thread for this method since migration should
        not be started when setting-up filtering rules operations
        are not completed.

        :params instance_ref: nova.db.sqlalchemy.models.Instance object

        """
        # TODO(Vek): Need to pass context in for access to auth_token
        raise NotImplementedError()

    def unfilter_instance(self, instance, network_info):
        """Stop filtering instance"""
        # TODO(Vek): Need to pass context in for access to auth_token
        raise NotImplementedError()

    def set_admin_password(self, context, instance_id, new_pass=None):
        """Set the root/admin password for an instance on this server."""
        raise NotImplementedError()

    def inject_file(self, instance, b64_path, b64_contents):
        """Create a file on the VM instance. The file path and contents
        should be base64-encoded.
        """
        # TODO(Vek): Need to pass context in for access to auth_token
        raise NotImplementedError()

    def agent_update(self, instance, url, md5hash):
        """Update agent on the VM instance."""
        # TODO(Vek): Need to pass context in for access to auth_token
        raise NotImplementedError()

    def inject_network_info(self, instance, nw_info):
        """inject network info for specified instance"""
        # TODO(Vek): Need to pass context in for access to auth_token
        pass

    def poll_rescued_instances(self, timeout):
        """Poll for rescued instances"""
        # TODO(Vek): Need to pass context in for access to auth_token
        raise NotImplementedError()

    def set_host_enabled(self, host, enabled):
        """Sets the specified host's ability to accept new instances."""
        # TODO(Vek): Need to pass context in for access to auth_token
        raise NotImplementedError()

    def plug_vifs(self, instance, network_info):
        """Plugs in VIFs to networks."""
        # TODO(Vek): Need to pass context in for access to auth_token
        raise NotImplementedError()<|MERGE_RESOLUTION|>--- conflicted
+++ resolved
@@ -65,7 +65,7 @@
         # TODO(Vek): Need to pass context in for access to auth_token
         raise NotImplementedError()
 
-    def spawn(self, context, instance, network_info,
+    def spawn(self, cxt, instance, network_info,
               block_device_mapping=None):
         """Launch a VM for the specified instance"""
         raise NotImplementedError()
@@ -131,16 +131,12 @@
         # TODO(Vek): Need to pass context in for access to auth_token
         raise NotImplementedError()
 
-    def snapshot(self, context, instance, image_id):
+    def snapshot(self, cxt, instance, image_id):
         """Create snapshot from a running VM instance."""
         raise NotImplementedError()
 
-<<<<<<< HEAD
-    def finish_resize(self, context, instance, disk_info):
-=======
-    def finish_migration(self, instance, disk_info, network_info,
+    def finish_migration(self, cxt, instance, disk_info, network_info,
                          resize_instance):
->>>>>>> ab0c38ef
         """Completes a resize, turning on the migrated instance"""
         raise NotImplementedError()
 
