# vim: tabstop=4 shiftwidth=4 softtabstop=4

# Copyright (c) 2011 Citrix Systems, Inc.
# Copyright 2011 OpenStack LLC.
#
#    Licensed under the Apache License, Version 2.0 (the "License"); you may
#    not use this file except in compliance with the License. You may obtain
#    a copy of the License at
#
#         http://www.apache.org/licenses/LICENSE-2.0
#
#    Unless required by applicable law or agreed to in writing, software
#    distributed under the License is distributed on an "AS IS" BASIS, WITHOUT
#    WARRANTIES OR CONDITIONS OF ANY KIND, either express or implied. See the
#    License for the specific language governing permissions and limitations
#    under the License.

"""
A connection to the VMware ESX platform.

**Related Flags**

:vmwareapi_host_ip:        IPAddress of VMware ESX server.
:vmwareapi_host_username:  Username for connection to VMware ESX Server.
:vmwareapi_host_password:  Password for connection to VMware ESX Server.
:vmwareapi_task_poll_interval:  The interval (seconds) used for polling of
                             remote tasks
                             (default: 1.0).
:vmwareapi_api_retry_count:  The API retry count in case of failure such as
                             network failures (socket errors etc.)
                             (default: 10).

"""

import time

from eventlet import event

from nova import context
from nova import db
from nova import exception
from nova import flags
from nova import log as logging
from nova import utils
from nova.virt import driver
from nova.virt.vmwareapi import error_util
from nova.virt.vmwareapi import vim
from nova.virt.vmwareapi import vim_util
from nova.virt.vmwareapi.vmops import VMWareVMOps


LOG = logging.getLogger("nova.virt.vmwareapi_conn")

FLAGS = flags.FLAGS
flags.DEFINE_string('vmwareapi_host_ip',
                    None,
                    'URL for connection to VMWare ESX host.'
                    'Required if connection_type is vmwareapi.')
flags.DEFINE_string('vmwareapi_host_username',
                    None,
                    'Username for connection to VMWare ESX host.'
                    'Used only if connection_type is vmwareapi.')
flags.DEFINE_string('vmwareapi_host_password',
                    None,
                    'Password for connection to VMWare ESX host.'
                    'Used only if connection_type is vmwareapi.')
flags.DEFINE_float('vmwareapi_task_poll_interval',
                   5.0,
                   'The interval used for polling of remote tasks '
                   'Used only if connection_type is vmwareapi')
flags.DEFINE_float('vmwareapi_api_retry_count',
                   10,
                   'The number of times we retry on failures, '
                   'e.g., socket error, etc.'
                   'Used only if connection_type is vmwareapi')
flags.DEFINE_string('vmwareapi_vlan_interface',
                   'vmnic0',
                   'Physical ethernet adapter name for vlan networking')

TIME_BETWEEN_API_CALL_RETRIES = 2.0


class Failure(Exception):
    """Base Exception class for handling task failures."""

    def __init__(self, details):
        self.details = details

    def __str__(self):
        return str(self.details)


def get_connection(_):
    """Sets up the ESX host connection."""
    host_ip = FLAGS.vmwareapi_host_ip
    host_username = FLAGS.vmwareapi_host_username
    host_password = FLAGS.vmwareapi_host_password
    api_retry_count = FLAGS.vmwareapi_api_retry_count
    if not host_ip or host_username is None or host_password is None:
        raise Exception(_("Must specify vmwareapi_host_ip,"
                        "vmwareapi_host_username "
                        "and vmwareapi_host_password to use"
                        "connection_type=vmwareapi"))
    return VMWareESXConnection(host_ip, host_username, host_password,
                               api_retry_count)


class VMWareESXConnection(driver.ComputeDriver):
    """The ESX host connection object."""

    def __init__(self, host_ip, host_username, host_password,
                 api_retry_count, scheme="https"):
        super(VMWareESXConnection, self).__init__()
        session = VMWareAPISession(host_ip, host_username, host_password,
                                   api_retry_count, scheme=scheme)
        self._vmops = VMWareVMOps(session)

    def init_host(self, host):
        """Do the initialization that needs to be done."""
        # FIXME(sateesh): implement this
        pass

    def list_instances(self):
        """List VM instances."""
        return self._vmops.list_instances()

    def spawn(self, context, instance, network_info,
              block_device_mapping=None):
        """Create VM instance."""
        self._vmops.spawn(context, instance, network_info)

    def snapshot(self, context, instance, name):
        """Create snapshot from a running VM instance."""
        self._vmops.snapshot(context, instance, name)

    def reboot(self, instance, network_info):
        """Reboot VM instance."""
        self._vmops.reboot(instance, network_info)

    def destroy(self, instance, network_info):
        """Destroy VM instance."""
        self._vmops.destroy(instance, network_info)

    def pause(self, instance, callback):
        """Pause VM instance."""
        self._vmops.pause(instance, callback)

    def unpause(self, instance, callback):
        """Unpause paused VM instance."""
        self._vmops.unpause(instance, callback)

    def suspend(self, instance, callback):
        """Suspend the specified instance."""
        self._vmops.suspend(instance, callback)

    def resume(self, instance, callback):
        """Resume the suspended VM instance."""
        self._vmops.resume(instance, callback)

    def get_info(self, instance_id):
        """Return info about the VM instance."""
        return self._vmops.get_info(instance_id)

    def get_diagnostics(self, instance):
        """Return data about VM diagnostics."""
        return self._vmops.get_info(instance)

    def get_console_output(self, instance):
        """Return snapshot of console."""
        return self._vmops.get_console_output(instance)

    def get_ajax_console(self, instance):
        """Return link to instance's ajax console."""
        return self._vmops.get_ajax_console(instance)

    def attach_volume(self, instance_name, device_path, mountpoint):
        """Attach volume storage to VM instance."""
        pass

    def detach_volume(self, instance_name, mountpoint):
        """Detach volume storage to VM instance."""
        pass

    def get_console_pool_info(self, console_type):
        """Get info about the host on which the VM resides."""
        return {'address': FLAGS.vmwareapi_host_ip,
                'username': FLAGS.vmwareapi_host_username,
                'password': FLAGS.vmwareapi_host_password}

    def update_available_resource(self, ctxt, host):
        """This method is supported only by libvirt."""
        return

<<<<<<< HEAD
    def set_host_powerstate(self, host, state):
=======
    def host_power_action(self, host, action):
>>>>>>> dcac4bc6
        """Reboots or shuts down the host."""
        pass

    def set_host_enabled(self, host, enabled):
        """Sets the specified host's ability to accept new instances."""
        pass

    def plug_vifs(self, instance, network_info):
        """Plugs in VIFs to networks."""
        self._vmops.plug_vifs(instance, network_info)


class VMWareAPISession(object):
    """
    Sets up a session with the ESX host and handles all
    the calls made to the host.
    """

    def __init__(self, host_ip, host_username, host_password,
                 api_retry_count, scheme="https"):
        self._host_ip = host_ip
        self._host_username = host_username
        self._host_password = host_password
        self.api_retry_count = api_retry_count
        self._scheme = scheme
        self._session_id = None
        self.vim = None
        self._create_session()

    def _get_vim_object(self):
        """Create the VIM Object instance."""
        return vim.Vim(protocol=self._scheme, host=self._host_ip)

    def _create_session(self):
        """Creates a session with the ESX host."""
        while True:
            try:
                # Login and setup the session with the ESX host for making
                # API calls
                self.vim = self._get_vim_object()
                session = self.vim.Login(
                               self.vim.get_service_content().sessionManager,
                               userName=self._host_username,
                               password=self._host_password)
                # Terminate the earlier session, if possible ( For the sake of
                # preserving sessions as there is a limit to the number of
                # sessions we can have )
                if self._session_id:
                    try:
                        self.vim.TerminateSession(
                                self.vim.get_service_content().sessionManager,
                                sessionId=[self._session_id])
                    except Exception, excep:
                        # This exception is something we can live with. It is
                        # just an extra caution on our side. The session may
                        # have been cleared. We could have made a call to
                        # SessionIsActive, but that is an overhead because we
                        # anyway would have to call TerminateSession.
                        LOG.debug(excep)
                self._session_id = session.key
                return
            except Exception, excep:
                LOG.critical(_("In vmwareapi:_create_session, "
                              "got this exception: %s") % excep)
                raise exception.Error(excep)

    def __del__(self):
        """Logs-out the session."""
        # Logout to avoid un-necessary increase in session count at the
        # ESX host
        try:
            self.vim.Logout(self.vim.get_service_content().sessionManager)
        except Exception, excep:
            # It is just cautionary on our part to do a logout in del just
            # to ensure that the session is not left active.
            LOG.debug(excep)

    def _is_vim_object(self, module):
        """Check if the module is a VIM Object instance."""
        return isinstance(module, vim.Vim)

    def _call_method(self, module, method, *args, **kwargs):
        """
        Calls a method within the module specified with
        args provided.
        """
        args = list(args)
        retry_count = 0
        exc = None
        last_fault_list = []
        while True:
            try:
                if not self._is_vim_object(module):
                    # If it is not the first try, then get the latest
                    # vim object
                    if retry_count > 0:
                        args = args[1:]
                    args = [self.vim] + args
                retry_count += 1
                temp_module = module

                for method_elem in method.split("."):
                    temp_module = getattr(temp_module, method_elem)

                return temp_module(*args, **kwargs)
            except error_util.VimFaultException, excep:
                # If it is a Session Fault Exception, it may point
                # to a session gone bad. So we try re-creating a session
                # and then proceeding ahead with the call.
                exc = excep
                if error_util.FAULT_NOT_AUTHENTICATED in excep.fault_list:
                    # Because of the idle session returning an empty
                    # RetrievePropertiesResponse and also the same is returned
                    # when there is say empty answer to the query for
                    # VMs on the host ( as in no VMs on the host), we have no
                    # way to differentiate.
                    # So if the previous response was also am empty response
                    # and after creating a new session, we get the same empty
                    # response, then we are sure of the response being supposed
                    # to be empty.
                    if error_util.FAULT_NOT_AUTHENTICATED in last_fault_list:
                        return []
                    last_fault_list = excep.fault_list
                    self._create_session()
                else:
                    # No re-trying for errors for API call has gone through
                    # and is the caller's fault. Caller should handle these
                    # errors. e.g, InvalidArgument fault.
                    break
            except error_util.SessionOverLoadException, excep:
                # For exceptions which may come because of session overload,
                # we retry
                exc = excep
            except Exception, excep:
                # If it is a proper exception, say not having furnished
                # proper data in the SOAP call or the retry limit having
                # exceeded, we raise the exception
                exc = excep
                break
            # If retry count has been reached then break and
            # raise the exception
            if retry_count > self.api_retry_count:
                break
            time.sleep(TIME_BETWEEN_API_CALL_RETRIES)

        LOG.critical(_("In vmwareapi:_call_method, "
                     "got this exception: %s") % exc)
        raise

    def _get_vim(self):
        """Gets the VIM object reference."""
        if self.vim is None:
            self._create_session()
        return self.vim

    def _wait_for_task(self, instance_id, task_ref):
        """
        Return a Deferred that will give the result of the given task.
        The task is polled until it completes.
        """
        done = event.Event()
        loop = utils.LoopingCall(self._poll_task, instance_id, task_ref,
                                      done)
        loop.start(FLAGS.vmwareapi_task_poll_interval, now=True)
        ret_val = done.wait()
        loop.stop()
        return ret_val

    def _poll_task(self, instance_id, task_ref, done):
        """
        Poll the given task, and fires the given Deferred if we
        get a result.
        """
        try:
            task_info = self._call_method(vim_util, "get_dynamic_property",
                            task_ref, "Task", "info")
            task_name = task_info.name
            action = dict(
                instance_id=int(instance_id),
                action=task_name[0:255],
                error=None)
            if task_info.state in ['queued', 'running']:
                return
            elif task_info.state == 'success':
                LOG.debug(_("Task [%(task_name)s] %(task_ref)s "
                            "status: success") % locals())
                done.send("success")
            else:
                error_info = str(task_info.error.localizedMessage)
                action["error"] = error_info
                LOG.warn(_("Task [%(task_name)s] %(task_ref)s "
                          "status: error %(error_info)s") % locals())
                done.send_exception(exception.Error(error_info))
            db.instance_action_create(context.get_admin_context(), action)
        except Exception, excep:
            LOG.warn(_("In vmwareapi:_poll_task, Got this error %s") % excep)
            done.send_exception(excep)
<|MERGE_RESOLUTION|>--- conflicted
+++ resolved
@@ -1,395 +1,391 @@
-# vim: tabstop=4 shiftwidth=4 softtabstop=4
-
-# Copyright (c) 2011 Citrix Systems, Inc.
-# Copyright 2011 OpenStack LLC.
-#
-#    Licensed under the Apache License, Version 2.0 (the "License"); you may
-#    not use this file except in compliance with the License. You may obtain
-#    a copy of the License at
-#
-#         http://www.apache.org/licenses/LICENSE-2.0
-#
-#    Unless required by applicable law or agreed to in writing, software
-#    distributed under the License is distributed on an "AS IS" BASIS, WITHOUT
-#    WARRANTIES OR CONDITIONS OF ANY KIND, either express or implied. See the
-#    License for the specific language governing permissions and limitations
-#    under the License.
-
-"""
-A connection to the VMware ESX platform.
-
-**Related Flags**
-
-:vmwareapi_host_ip:        IPAddress of VMware ESX server.
-:vmwareapi_host_username:  Username for connection to VMware ESX Server.
-:vmwareapi_host_password:  Password for connection to VMware ESX Server.
-:vmwareapi_task_poll_interval:  The interval (seconds) used for polling of
-                             remote tasks
-                             (default: 1.0).
-:vmwareapi_api_retry_count:  The API retry count in case of failure such as
-                             network failures (socket errors etc.)
-                             (default: 10).
-
-"""
-
-import time
-
-from eventlet import event
-
-from nova import context
-from nova import db
-from nova import exception
-from nova import flags
-from nova import log as logging
-from nova import utils
-from nova.virt import driver
-from nova.virt.vmwareapi import error_util
-from nova.virt.vmwareapi import vim
-from nova.virt.vmwareapi import vim_util
-from nova.virt.vmwareapi.vmops import VMWareVMOps
-
-
-LOG = logging.getLogger("nova.virt.vmwareapi_conn")
-
-FLAGS = flags.FLAGS
-flags.DEFINE_string('vmwareapi_host_ip',
-                    None,
-                    'URL for connection to VMWare ESX host.'
-                    'Required if connection_type is vmwareapi.')
-flags.DEFINE_string('vmwareapi_host_username',
-                    None,
-                    'Username for connection to VMWare ESX host.'
-                    'Used only if connection_type is vmwareapi.')
-flags.DEFINE_string('vmwareapi_host_password',
-                    None,
-                    'Password for connection to VMWare ESX host.'
-                    'Used only if connection_type is vmwareapi.')
-flags.DEFINE_float('vmwareapi_task_poll_interval',
-                   5.0,
-                   'The interval used for polling of remote tasks '
-                   'Used only if connection_type is vmwareapi')
-flags.DEFINE_float('vmwareapi_api_retry_count',
-                   10,
-                   'The number of times we retry on failures, '
-                   'e.g., socket error, etc.'
-                   'Used only if connection_type is vmwareapi')
-flags.DEFINE_string('vmwareapi_vlan_interface',
-                   'vmnic0',
-                   'Physical ethernet adapter name for vlan networking')
-
-TIME_BETWEEN_API_CALL_RETRIES = 2.0
-
-
-class Failure(Exception):
-    """Base Exception class for handling task failures."""
-
-    def __init__(self, details):
-        self.details = details
-
-    def __str__(self):
-        return str(self.details)
-
-
-def get_connection(_):
-    """Sets up the ESX host connection."""
-    host_ip = FLAGS.vmwareapi_host_ip
-    host_username = FLAGS.vmwareapi_host_username
-    host_password = FLAGS.vmwareapi_host_password
-    api_retry_count = FLAGS.vmwareapi_api_retry_count
-    if not host_ip or host_username is None or host_password is None:
-        raise Exception(_("Must specify vmwareapi_host_ip,"
-                        "vmwareapi_host_username "
-                        "and vmwareapi_host_password to use"
-                        "connection_type=vmwareapi"))
-    return VMWareESXConnection(host_ip, host_username, host_password,
-                               api_retry_count)
-
-
-class VMWareESXConnection(driver.ComputeDriver):
-    """The ESX host connection object."""
-
-    def __init__(self, host_ip, host_username, host_password,
-                 api_retry_count, scheme="https"):
-        super(VMWareESXConnection, self).__init__()
-        session = VMWareAPISession(host_ip, host_username, host_password,
-                                   api_retry_count, scheme=scheme)
-        self._vmops = VMWareVMOps(session)
-
-    def init_host(self, host):
-        """Do the initialization that needs to be done."""
-        # FIXME(sateesh): implement this
-        pass
-
-    def list_instances(self):
-        """List VM instances."""
-        return self._vmops.list_instances()
-
-    def spawn(self, context, instance, network_info,
-              block_device_mapping=None):
-        """Create VM instance."""
-        self._vmops.spawn(context, instance, network_info)
-
-    def snapshot(self, context, instance, name):
-        """Create snapshot from a running VM instance."""
-        self._vmops.snapshot(context, instance, name)
-
-    def reboot(self, instance, network_info):
-        """Reboot VM instance."""
-        self._vmops.reboot(instance, network_info)
-
-    def destroy(self, instance, network_info):
-        """Destroy VM instance."""
-        self._vmops.destroy(instance, network_info)
-
-    def pause(self, instance, callback):
-        """Pause VM instance."""
-        self._vmops.pause(instance, callback)
-
-    def unpause(self, instance, callback):
-        """Unpause paused VM instance."""
-        self._vmops.unpause(instance, callback)
-
-    def suspend(self, instance, callback):
-        """Suspend the specified instance."""
-        self._vmops.suspend(instance, callback)
-
-    def resume(self, instance, callback):
-        """Resume the suspended VM instance."""
-        self._vmops.resume(instance, callback)
-
-    def get_info(self, instance_id):
-        """Return info about the VM instance."""
-        return self._vmops.get_info(instance_id)
-
-    def get_diagnostics(self, instance):
-        """Return data about VM diagnostics."""
-        return self._vmops.get_info(instance)
-
-    def get_console_output(self, instance):
-        """Return snapshot of console."""
-        return self._vmops.get_console_output(instance)
-
-    def get_ajax_console(self, instance):
-        """Return link to instance's ajax console."""
-        return self._vmops.get_ajax_console(instance)
-
-    def attach_volume(self, instance_name, device_path, mountpoint):
-        """Attach volume storage to VM instance."""
-        pass
-
-    def detach_volume(self, instance_name, mountpoint):
-        """Detach volume storage to VM instance."""
-        pass
-
-    def get_console_pool_info(self, console_type):
-        """Get info about the host on which the VM resides."""
-        return {'address': FLAGS.vmwareapi_host_ip,
-                'username': FLAGS.vmwareapi_host_username,
-                'password': FLAGS.vmwareapi_host_password}
-
-    def update_available_resource(self, ctxt, host):
-        """This method is supported only by libvirt."""
-        return
-
-<<<<<<< HEAD
-    def set_host_powerstate(self, host, state):
-=======
-    def host_power_action(self, host, action):
->>>>>>> dcac4bc6
-        """Reboots or shuts down the host."""
-        pass
-
-    def set_host_enabled(self, host, enabled):
-        """Sets the specified host's ability to accept new instances."""
-        pass
-
-    def plug_vifs(self, instance, network_info):
-        """Plugs in VIFs to networks."""
-        self._vmops.plug_vifs(instance, network_info)
-
-
-class VMWareAPISession(object):
-    """
-    Sets up a session with the ESX host and handles all
-    the calls made to the host.
-    """
-
-    def __init__(self, host_ip, host_username, host_password,
-                 api_retry_count, scheme="https"):
-        self._host_ip = host_ip
-        self._host_username = host_username
-        self._host_password = host_password
-        self.api_retry_count = api_retry_count
-        self._scheme = scheme
-        self._session_id = None
-        self.vim = None
-        self._create_session()
-
-    def _get_vim_object(self):
-        """Create the VIM Object instance."""
-        return vim.Vim(protocol=self._scheme, host=self._host_ip)
-
-    def _create_session(self):
-        """Creates a session with the ESX host."""
-        while True:
-            try:
-                # Login and setup the session with the ESX host for making
-                # API calls
-                self.vim = self._get_vim_object()
-                session = self.vim.Login(
-                               self.vim.get_service_content().sessionManager,
-                               userName=self._host_username,
-                               password=self._host_password)
-                # Terminate the earlier session, if possible ( For the sake of
-                # preserving sessions as there is a limit to the number of
-                # sessions we can have )
-                if self._session_id:
-                    try:
-                        self.vim.TerminateSession(
-                                self.vim.get_service_content().sessionManager,
-                                sessionId=[self._session_id])
-                    except Exception, excep:
-                        # This exception is something we can live with. It is
-                        # just an extra caution on our side. The session may
-                        # have been cleared. We could have made a call to
-                        # SessionIsActive, but that is an overhead because we
-                        # anyway would have to call TerminateSession.
-                        LOG.debug(excep)
-                self._session_id = session.key
-                return
-            except Exception, excep:
-                LOG.critical(_("In vmwareapi:_create_session, "
-                              "got this exception: %s") % excep)
-                raise exception.Error(excep)
-
-    def __del__(self):
-        """Logs-out the session."""
-        # Logout to avoid un-necessary increase in session count at the
-        # ESX host
-        try:
-            self.vim.Logout(self.vim.get_service_content().sessionManager)
-        except Exception, excep:
-            # It is just cautionary on our part to do a logout in del just
-            # to ensure that the session is not left active.
-            LOG.debug(excep)
-
-    def _is_vim_object(self, module):
-        """Check if the module is a VIM Object instance."""
-        return isinstance(module, vim.Vim)
-
-    def _call_method(self, module, method, *args, **kwargs):
-        """
-        Calls a method within the module specified with
-        args provided.
-        """
-        args = list(args)
-        retry_count = 0
-        exc = None
-        last_fault_list = []
-        while True:
-            try:
-                if not self._is_vim_object(module):
-                    # If it is not the first try, then get the latest
-                    # vim object
-                    if retry_count > 0:
-                        args = args[1:]
-                    args = [self.vim] + args
-                retry_count += 1
-                temp_module = module
-
-                for method_elem in method.split("."):
-                    temp_module = getattr(temp_module, method_elem)
-
-                return temp_module(*args, **kwargs)
-            except error_util.VimFaultException, excep:
-                # If it is a Session Fault Exception, it may point
-                # to a session gone bad. So we try re-creating a session
-                # and then proceeding ahead with the call.
-                exc = excep
-                if error_util.FAULT_NOT_AUTHENTICATED in excep.fault_list:
-                    # Because of the idle session returning an empty
-                    # RetrievePropertiesResponse and also the same is returned
-                    # when there is say empty answer to the query for
-                    # VMs on the host ( as in no VMs on the host), we have no
-                    # way to differentiate.
-                    # So if the previous response was also am empty response
-                    # and after creating a new session, we get the same empty
-                    # response, then we are sure of the response being supposed
-                    # to be empty.
-                    if error_util.FAULT_NOT_AUTHENTICATED in last_fault_list:
-                        return []
-                    last_fault_list = excep.fault_list
-                    self._create_session()
-                else:
-                    # No re-trying for errors for API call has gone through
-                    # and is the caller's fault. Caller should handle these
-                    # errors. e.g, InvalidArgument fault.
-                    break
-            except error_util.SessionOverLoadException, excep:
-                # For exceptions which may come because of session overload,
-                # we retry
-                exc = excep
-            except Exception, excep:
-                # If it is a proper exception, say not having furnished
-                # proper data in the SOAP call or the retry limit having
-                # exceeded, we raise the exception
-                exc = excep
-                break
-            # If retry count has been reached then break and
-            # raise the exception
-            if retry_count > self.api_retry_count:
-                break
-            time.sleep(TIME_BETWEEN_API_CALL_RETRIES)
-
-        LOG.critical(_("In vmwareapi:_call_method, "
-                     "got this exception: %s") % exc)
-        raise
-
-    def _get_vim(self):
-        """Gets the VIM object reference."""
-        if self.vim is None:
-            self._create_session()
-        return self.vim
-
-    def _wait_for_task(self, instance_id, task_ref):
-        """
-        Return a Deferred that will give the result of the given task.
-        The task is polled until it completes.
-        """
-        done = event.Event()
-        loop = utils.LoopingCall(self._poll_task, instance_id, task_ref,
-                                      done)
-        loop.start(FLAGS.vmwareapi_task_poll_interval, now=True)
-        ret_val = done.wait()
-        loop.stop()
-        return ret_val
-
-    def _poll_task(self, instance_id, task_ref, done):
-        """
-        Poll the given task, and fires the given Deferred if we
-        get a result.
-        """
-        try:
-            task_info = self._call_method(vim_util, "get_dynamic_property",
-                            task_ref, "Task", "info")
-            task_name = task_info.name
-            action = dict(
-                instance_id=int(instance_id),
-                action=task_name[0:255],
-                error=None)
-            if task_info.state in ['queued', 'running']:
-                return
-            elif task_info.state == 'success':
-                LOG.debug(_("Task [%(task_name)s] %(task_ref)s "
-                            "status: success") % locals())
-                done.send("success")
-            else:
-                error_info = str(task_info.error.localizedMessage)
-                action["error"] = error_info
-                LOG.warn(_("Task [%(task_name)s] %(task_ref)s "
-                          "status: error %(error_info)s") % locals())
-                done.send_exception(exception.Error(error_info))
-            db.instance_action_create(context.get_admin_context(), action)
-        except Exception, excep:
-            LOG.warn(_("In vmwareapi:_poll_task, Got this error %s") % excep)
-            done.send_exception(excep)
+# vim: tabstop=4 shiftwidth=4 softtabstop=4
+
+# Copyright (c) 2011 Citrix Systems, Inc.
+# Copyright 2011 OpenStack LLC.
+#
+#    Licensed under the Apache License, Version 2.0 (the "License"); you may
+#    not use this file except in compliance with the License. You may obtain
+#    a copy of the License at
+#
+#         http://www.apache.org/licenses/LICENSE-2.0
+#
+#    Unless required by applicable law or agreed to in writing, software
+#    distributed under the License is distributed on an "AS IS" BASIS, WITHOUT
+#    WARRANTIES OR CONDITIONS OF ANY KIND, either express or implied. See the
+#    License for the specific language governing permissions and limitations
+#    under the License.
+
+"""
+A connection to the VMware ESX platform.
+
+**Related Flags**
+
+:vmwareapi_host_ip:        IPAddress of VMware ESX server.
+:vmwareapi_host_username:  Username for connection to VMware ESX Server.
+:vmwareapi_host_password:  Password for connection to VMware ESX Server.
+:vmwareapi_task_poll_interval:  The interval (seconds) used for polling of
+                             remote tasks
+                             (default: 1.0).
+:vmwareapi_api_retry_count:  The API retry count in case of failure such as
+                             network failures (socket errors etc.)
+                             (default: 10).
+
+"""
+
+import time
+
+from eventlet import event
+
+from nova import context
+from nova import db
+from nova import exception
+from nova import flags
+from nova import log as logging
+from nova import utils
+from nova.virt import driver
+from nova.virt.vmwareapi import error_util
+from nova.virt.vmwareapi import vim
+from nova.virt.vmwareapi import vim_util
+from nova.virt.vmwareapi.vmops import VMWareVMOps
+
+
+LOG = logging.getLogger("nova.virt.vmwareapi_conn")
+
+FLAGS = flags.FLAGS
+flags.DEFINE_string('vmwareapi_host_ip',
+                    None,
+                    'URL for connection to VMWare ESX host.'
+                    'Required if connection_type is vmwareapi.')
+flags.DEFINE_string('vmwareapi_host_username',
+                    None,
+                    'Username for connection to VMWare ESX host.'
+                    'Used only if connection_type is vmwareapi.')
+flags.DEFINE_string('vmwareapi_host_password',
+                    None,
+                    'Password for connection to VMWare ESX host.'
+                    'Used only if connection_type is vmwareapi.')
+flags.DEFINE_float('vmwareapi_task_poll_interval',
+                   5.0,
+                   'The interval used for polling of remote tasks '
+                   'Used only if connection_type is vmwareapi')
+flags.DEFINE_float('vmwareapi_api_retry_count',
+                   10,
+                   'The number of times we retry on failures, '
+                   'e.g., socket error, etc.'
+                   'Used only if connection_type is vmwareapi')
+flags.DEFINE_string('vmwareapi_vlan_interface',
+                   'vmnic0',
+                   'Physical ethernet adapter name for vlan networking')
+
+TIME_BETWEEN_API_CALL_RETRIES = 2.0
+
+
+class Failure(Exception):
+    """Base Exception class for handling task failures."""
+
+    def __init__(self, details):
+        self.details = details
+
+    def __str__(self):
+        return str(self.details)
+
+
+def get_connection(_):
+    """Sets up the ESX host connection."""
+    host_ip = FLAGS.vmwareapi_host_ip
+    host_username = FLAGS.vmwareapi_host_username
+    host_password = FLAGS.vmwareapi_host_password
+    api_retry_count = FLAGS.vmwareapi_api_retry_count
+    if not host_ip or host_username is None or host_password is None:
+        raise Exception(_("Must specify vmwareapi_host_ip,"
+                        "vmwareapi_host_username "
+                        "and vmwareapi_host_password to use"
+                        "connection_type=vmwareapi"))
+    return VMWareESXConnection(host_ip, host_username, host_password,
+                               api_retry_count)
+
+
+class VMWareESXConnection(driver.ComputeDriver):
+    """The ESX host connection object."""
+
+    def __init__(self, host_ip, host_username, host_password,
+                 api_retry_count, scheme="https"):
+        super(VMWareESXConnection, self).__init__()
+        session = VMWareAPISession(host_ip, host_username, host_password,
+                                   api_retry_count, scheme=scheme)
+        self._vmops = VMWareVMOps(session)
+
+    def init_host(self, host):
+        """Do the initialization that needs to be done."""
+        # FIXME(sateesh): implement this
+        pass
+
+    def list_instances(self):
+        """List VM instances."""
+        return self._vmops.list_instances()
+
+    def spawn(self, context, instance, network_info,
+              block_device_mapping=None):
+        """Create VM instance."""
+        self._vmops.spawn(context, instance, network_info)
+
+    def snapshot(self, context, instance, name):
+        """Create snapshot from a running VM instance."""
+        self._vmops.snapshot(context, instance, name)
+
+    def reboot(self, instance, network_info):
+        """Reboot VM instance."""
+        self._vmops.reboot(instance, network_info)
+
+    def destroy(self, instance, network_info):
+        """Destroy VM instance."""
+        self._vmops.destroy(instance, network_info)
+
+    def pause(self, instance, callback):
+        """Pause VM instance."""
+        self._vmops.pause(instance, callback)
+
+    def unpause(self, instance, callback):
+        """Unpause paused VM instance."""
+        self._vmops.unpause(instance, callback)
+
+    def suspend(self, instance, callback):
+        """Suspend the specified instance."""
+        self._vmops.suspend(instance, callback)
+
+    def resume(self, instance, callback):
+        """Resume the suspended VM instance."""
+        self._vmops.resume(instance, callback)
+
+    def get_info(self, instance_id):
+        """Return info about the VM instance."""
+        return self._vmops.get_info(instance_id)
+
+    def get_diagnostics(self, instance):
+        """Return data about VM diagnostics."""
+        return self._vmops.get_info(instance)
+
+    def get_console_output(self, instance):
+        """Return snapshot of console."""
+        return self._vmops.get_console_output(instance)
+
+    def get_ajax_console(self, instance):
+        """Return link to instance's ajax console."""
+        return self._vmops.get_ajax_console(instance)
+
+    def attach_volume(self, instance_name, device_path, mountpoint):
+        """Attach volume storage to VM instance."""
+        pass
+
+    def detach_volume(self, instance_name, mountpoint):
+        """Detach volume storage to VM instance."""
+        pass
+
+    def get_console_pool_info(self, console_type):
+        """Get info about the host on which the VM resides."""
+        return {'address': FLAGS.vmwareapi_host_ip,
+                'username': FLAGS.vmwareapi_host_username,
+                'password': FLAGS.vmwareapi_host_password}
+
+    def update_available_resource(self, ctxt, host):
+        """This method is supported only by libvirt."""
+        return
+
+    def host_power_action(self, host, action):
+        """Reboots or shuts down the host."""
+        pass
+
+    def set_host_enabled(self, host, enabled):
+        """Sets the specified host's ability to accept new instances."""
+        pass
+
+    def plug_vifs(self, instance, network_info):
+        """Plugs in VIFs to networks."""
+        self._vmops.plug_vifs(instance, network_info)
+
+
+class VMWareAPISession(object):
+    """
+    Sets up a session with the ESX host and handles all
+    the calls made to the host.
+    """
+
+    def __init__(self, host_ip, host_username, host_password,
+                 api_retry_count, scheme="https"):
+        self._host_ip = host_ip
+        self._host_username = host_username
+        self._host_password = host_password
+        self.api_retry_count = api_retry_count
+        self._scheme = scheme
+        self._session_id = None
+        self.vim = None
+        self._create_session()
+
+    def _get_vim_object(self):
+        """Create the VIM Object instance."""
+        return vim.Vim(protocol=self._scheme, host=self._host_ip)
+
+    def _create_session(self):
+        """Creates a session with the ESX host."""
+        while True:
+            try:
+                # Login and setup the session with the ESX host for making
+                # API calls
+                self.vim = self._get_vim_object()
+                session = self.vim.Login(
+                               self.vim.get_service_content().sessionManager,
+                               userName=self._host_username,
+                               password=self._host_password)
+                # Terminate the earlier session, if possible ( For the sake of
+                # preserving sessions as there is a limit to the number of
+                # sessions we can have )
+                if self._session_id:
+                    try:
+                        self.vim.TerminateSession(
+                                self.vim.get_service_content().sessionManager,
+                                sessionId=[self._session_id])
+                    except Exception, excep:
+                        # This exception is something we can live with. It is
+                        # just an extra caution on our side. The session may
+                        # have been cleared. We could have made a call to
+                        # SessionIsActive, but that is an overhead because we
+                        # anyway would have to call TerminateSession.
+                        LOG.debug(excep)
+                self._session_id = session.key
+                return
+            except Exception, excep:
+                LOG.critical(_("In vmwareapi:_create_session, "
+                              "got this exception: %s") % excep)
+                raise exception.Error(excep)
+
+    def __del__(self):
+        """Logs-out the session."""
+        # Logout to avoid un-necessary increase in session count at the
+        # ESX host
+        try:
+            self.vim.Logout(self.vim.get_service_content().sessionManager)
+        except Exception, excep:
+            # It is just cautionary on our part to do a logout in del just
+            # to ensure that the session is not left active.
+            LOG.debug(excep)
+
+    def _is_vim_object(self, module):
+        """Check if the module is a VIM Object instance."""
+        return isinstance(module, vim.Vim)
+
+    def _call_method(self, module, method, *args, **kwargs):
+        """
+        Calls a method within the module specified with
+        args provided.
+        """
+        args = list(args)
+        retry_count = 0
+        exc = None
+        last_fault_list = []
+        while True:
+            try:
+                if not self._is_vim_object(module):
+                    # If it is not the first try, then get the latest
+                    # vim object
+                    if retry_count > 0:
+                        args = args[1:]
+                    args = [self.vim] + args
+                retry_count += 1
+                temp_module = module
+
+                for method_elem in method.split("."):
+                    temp_module = getattr(temp_module, method_elem)
+
+                return temp_module(*args, **kwargs)
+            except error_util.VimFaultException, excep:
+                # If it is a Session Fault Exception, it may point
+                # to a session gone bad. So we try re-creating a session
+                # and then proceeding ahead with the call.
+                exc = excep
+                if error_util.FAULT_NOT_AUTHENTICATED in excep.fault_list:
+                    # Because of the idle session returning an empty
+                    # RetrievePropertiesResponse and also the same is returned
+                    # when there is say empty answer to the query for
+                    # VMs on the host ( as in no VMs on the host), we have no
+                    # way to differentiate.
+                    # So if the previous response was also am empty response
+                    # and after creating a new session, we get the same empty
+                    # response, then we are sure of the response being supposed
+                    # to be empty.
+                    if error_util.FAULT_NOT_AUTHENTICATED in last_fault_list:
+                        return []
+                    last_fault_list = excep.fault_list
+                    self._create_session()
+                else:
+                    # No re-trying for errors for API call has gone through
+                    # and is the caller's fault. Caller should handle these
+                    # errors. e.g, InvalidArgument fault.
+                    break
+            except error_util.SessionOverLoadException, excep:
+                # For exceptions which may come because of session overload,
+                # we retry
+                exc = excep
+            except Exception, excep:
+                # If it is a proper exception, say not having furnished
+                # proper data in the SOAP call or the retry limit having
+                # exceeded, we raise the exception
+                exc = excep
+                break
+            # If retry count has been reached then break and
+            # raise the exception
+            if retry_count > self.api_retry_count:
+                break
+            time.sleep(TIME_BETWEEN_API_CALL_RETRIES)
+
+        LOG.critical(_("In vmwareapi:_call_method, "
+                     "got this exception: %s") % exc)
+        raise
+
+    def _get_vim(self):
+        """Gets the VIM object reference."""
+        if self.vim is None:
+            self._create_session()
+        return self.vim
+
+    def _wait_for_task(self, instance_id, task_ref):
+        """
+        Return a Deferred that will give the result of the given task.
+        The task is polled until it completes.
+        """
+        done = event.Event()
+        loop = utils.LoopingCall(self._poll_task, instance_id, task_ref,
+                                      done)
+        loop.start(FLAGS.vmwareapi_task_poll_interval, now=True)
+        ret_val = done.wait()
+        loop.stop()
+        return ret_val
+
+    def _poll_task(self, instance_id, task_ref, done):
+        """
+        Poll the given task, and fires the given Deferred if we
+        get a result.
+        """
+        try:
+            task_info = self._call_method(vim_util, "get_dynamic_property",
+                            task_ref, "Task", "info")
+            task_name = task_info.name
+            action = dict(
+                instance_id=int(instance_id),
+                action=task_name[0:255],
+                error=None)
+            if task_info.state in ['queued', 'running']:
+                return
+            elif task_info.state == 'success':
+                LOG.debug(_("Task [%(task_name)s] %(task_ref)s "
+                            "status: success") % locals())
+                done.send("success")
+            else:
+                error_info = str(task_info.error.localizedMessage)
+                action["error"] = error_info
+                LOG.warn(_("Task [%(task_name)s] %(task_ref)s "
+                          "status: error %(error_info)s") % locals())
+                done.send_exception(exception.Error(error_info))
+            db.instance_action_create(context.get_admin_context(), action)
+        except Exception, excep:
+            LOG.warn(_("In vmwareapi:_poll_task, Got this error %s") % excep)
+            done.send_exception(excep)