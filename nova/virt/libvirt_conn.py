# vim: tabstop=4 shiftwidth=4 softtabstop=4

# Copyright 2010 United States Government as represented by the
# Administrator of the National Aeronautics and Space Administration.
# All Rights Reserved.
# Copyright (c) 2010 Citrix Systems, Inc.
#
#    Licensed under the Apache License, Version 2.0 (the "License"); you may
#    not use this file except in compliance with the License. You may obtain
#    a copy of the License at
#
#         http://www.apache.org/licenses/LICENSE-2.0
#
#    Unless required by applicable law or agreed to in writing, software
#    distributed under the License is distributed on an "AS IS" BASIS, WITHOUT
#    WARRANTIES OR CONDITIONS OF ANY KIND, either express or implied. See the
#    License for the specific language governing permissions and limitations
#    under the License.

"""
A connection to a hypervisor through libvirt.

Supports KVM, QEMU, UML, and XEN.

**Related Flags**

:libvirt_type:  Libvirt domain type.  Can be kvm, qemu, uml, xen
                (default: kvm).
:libvirt_uri:  Override for the default libvirt URI (depends on libvirt_type).
:libvirt_xml_template:  Libvirt XML Template.
:rescue_image_id:  Rescue ami image (default: ami-rescue).
:rescue_kernel_id:  Rescue aki image (default: aki-rescue).
:rescue_ramdisk_id:  Rescue ari image (default: ari-rescue).
:injected_network_template:  Template file for injected network
:allow_project_net_traffic:  Whether to allow in project network traffic

"""

import logging
import os
import shutil

from eventlet import event
from eventlet import tpool

import IPy

from nova import context
from nova import db
from nova import exception
from nova import flags
from nova import utils
#from nova.api import context
from nova.auth import manager
from nova.compute import disk
from nova.compute import instance_types
from nova.compute import power_state
from nova.virt import images
import subprocess
import random
import uuid
from xml.dom import minidom

from Cheetah.Template import Template

libvirt = None
libxml2 = None


FLAGS = flags.FLAGS
# TODO(vish): These flags should probably go into a shared location
flags.DEFINE_string('rescue_image_id', 'ami-rescue', 'Rescue ami image')
flags.DEFINE_string('rescue_kernel_id', 'aki-rescue', 'Rescue aki image')
flags.DEFINE_string('rescue_ramdisk_id', 'ari-rescue', 'Rescue ari image')
flags.DEFINE_string('libvirt_xml_template',
                    utils.abspath('virt/libvirt.xml.template'),
                    'Libvirt XML Template')
flags.DEFINE_string('libvirt_type',
                    'kvm',
                    'Libvirt domain type (valid options are: '
                    'kvm, qemu, uml, xen)')
flags.DEFINE_string('libvirt_uri',
                    '',
                    'Override the default libvirt URI (which is dependent'
                    ' on libvirt_type)')
flags.DEFINE_bool('allow_project_net_traffic',
                  True,
                  'Whether to allow in project network traffic')
flags.DEFINE_string('console_dmz',
                    'tonbuntu:8000',
                    'location of console proxy')

def get_connection(read_only):
    # These are loaded late so that there's no need to install these
    # libraries when not using libvirt.
    global libvirt
    global libxml2
    if libvirt is None:
        libvirt = __import__('libvirt')
    if libxml2 is None:
        libxml2 = __import__('libxml2')
    return LibvirtConnection(read_only)


class LibvirtConnection(object):

    def __init__(self, read_only):
        self.libvirt_uri = self.get_uri()

        self.libvirt_xml = open(FLAGS.libvirt_xml_template).read()
        self._wrapped_conn = None
        self.read_only = read_only

    @property
    def _conn(self):
        if not self._wrapped_conn or not self._test_connection():
            logging.debug('Connecting to libvirt: %s' % self.libvirt_uri)
            self._wrapped_conn = self._connect(self.libvirt_uri,
                                               self.read_only)
        return self._wrapped_conn

    def _test_connection(self):
        try:
            self._wrapped_conn.getInfo()
            return True
        except libvirt.libvirtError as e:
            if e.get_error_code() == libvirt.VIR_ERR_SYSTEM_ERROR and \
               e.get_error_domain() == libvirt.VIR_FROM_REMOTE:
                logging.debug('Connection to libvirt broke')
                return False
            raise

    def get_uri(self):
        if FLAGS.libvirt_type == 'uml':
            uri = FLAGS.libvirt_uri or 'uml:///system'
        elif FLAGS.libvirt_type == 'xen':
            uri = FLAGS.libvirt_uri or 'xen:///'
        else:
            uri = FLAGS.libvirt_uri or 'qemu:///system'
        return uri

    def _connect(self, uri, read_only):
        auth = [[libvirt.VIR_CRED_AUTHNAME, libvirt.VIR_CRED_NOECHOPROMPT],
                'root',
                None]

        if read_only:
            return libvirt.openReadOnly(uri)
        else:
            return libvirt.openAuth(uri, auth, 0)

    def list_instances(self):
        return [self._conn.lookupByID(x).name()
                for x in self._conn.listDomainsID()]

    def destroy(self, instance, cleanup=True):
        try:
            virt_dom = self._conn.lookupByName(instance['name'])
            virt_dom.destroy()
        except Exception as _err:
            pass
            # If the instance is already terminated, we're still happy

        done = event.Event()

        # We'll save this for when we do shutdown,
        # instead of destroy - but destroy returns immediately
        timer = utils.LoopingCall(f=None)

        def _wait_for_shutdown():
            try:
                state = self.get_info(instance['name'])['state']
                db.instance_set_state(context.get_admin_context(),
                                      instance['id'], state)
                if state == power_state.SHUTDOWN:
                    timer.stop()
            except Exception:
                db.instance_set_state(context.get_admin_context(),
                                      instance['id'],
                                      power_state.SHUTDOWN)
                timer.stop()

        timer.f = _wait_for_shutdown
        timer_done = timer.start(interval=0.5, now=True)

        # NOTE(termie): this is strictly superfluous (we could put the
        #               cleanup code in the timer), but this emulates the
        #               previous model so I am keeping it around until
        #               everything has been vetted a bit
        def _wait_for_timer():
            timer_done.wait()
            self._cleanup(instance)
            done.send()

        greenthread.spawn(_wait_for_timer)
        return done

    def _cleanup(self, instance):
        target = os.path.join(FLAGS.instances_path, instance['name'])
        logging.info('instance %s: deleting instance files %s',
            instance['name'], target)
        if os.path.exists(target):
            shutil.rmtree(target)

    @exception.wrap_exception
    def attach_volume(self, instance_name, device_path, mountpoint):
        virt_dom = self._conn.lookupByName(instance_name)
        mount_device = mountpoint.rpartition("/")[2]
        xml = """<disk type='block'>
                     <driver name='qemu' type='raw'/>
                     <source dev='%s'/>
                     <target dev='%s' bus='virtio'/>
                 </disk>""" % (device_path, mount_device)
        virt_dom.attachDevice(xml)

    def _get_disk_xml(self, xml, device):
        """Returns the xml for the disk mounted at device"""
        try:
            doc = libxml2.parseDoc(xml)
        except:
            return None
        ctx = doc.xpathNewContext()
        try:
            ret = ctx.xpathEval('/domain/devices/disk')
            for node in ret:
                for child in node.children:
                    if child.name == 'target':
                        if child.prop('dev') == device:
                            return str(node)
        finally:
            if ctx != None:
                ctx.xpathFreeContext()
            if doc != None:
                doc.freeDoc()

    @exception.wrap_exception
    def detach_volume(self, instance_name, mountpoint):
        virt_dom = self._conn.lookupByName(instance_name)
        mount_device = mountpoint.rpartition("/")[2]
        xml = self._get_disk_xml(virt_dom.XMLDesc(0), mount_device)
        if not xml:
            raise exception.NotFound("No disk at %s" % mount_device)
        virt_dom.detachDevice(xml)

    @exception.wrap_exception
    def reboot(self, instance):
        self.destroy(instance, False)
        xml = self.to_xml(instance)
        self._conn.createXML(xml, 0)
        timer = utils.LoopingCall(f=None)

        def _wait_for_reboot():
            try:
                state = self.get_info(instance['name'])['state']
                db.instance_set_state(context.get_admin_context(),
                                      instance['id'], state)
                if state == power_state.RUNNING:
                    logging.debug('instance %s: rebooted', instance['name'])
                    timer.stop()
            except Exception, exn:
                logging.error('_wait_for_reboot failed: %s', exn)
                db.instance_set_state(context.get_admin_context(),
                                      instance['id'],
                                      power_state.SHUTDOWN)
                timer.stop()

        timer.f = _wait_for_reboot
        return timer.start(interval=0.5, now=True)

    @exception.wrap_exception
    def pause(self, instance, callback):
        raise exception.APIError("pause not supported for libvirt.")

    @exception.wrap_exception
    def unpause(self, instance, callback):
        raise exception.APIError("unpause not supported for libvirt.")

    @exception.wrap_exception
    def rescue(self, instance):
        self.destroy(instance, False)

        xml = self.to_xml(instance, rescue=True)
        rescue_images = {'image_id': FLAGS.rescue_image_id,
                         'kernel_id': FLAGS.rescue_kernel_id,
                         'ramdisk_id': FLAGS.rescue_ramdisk_id}
        self._create_image(instance, xml, 'rescue-', rescue_images)
        self._conn.createXML(xml, 0)

        timer = utils.LoopingCall(f=None)

        def _wait_for_rescue():
            try:
                state = self.get_info(instance['name'])['state']
                db.instance_set_state(None, instance['id'], state)
                if state == power_state.RUNNING:
                    logging.debug('instance %s: rescued', instance['name'])
                    timer.stop()
            except Exception, exn:
                logging.error('_wait_for_rescue failed: %s', exn)
                db.instance_set_state(None,
                                      instance['id'],
                                      power_state.SHUTDOWN)
                timer.stop()

        timer.f = _wait_for_rescue
        return timer.start(interval=0.5, now=True)

    @exception.wrap_exception
    def unrescue(self, instance):
        # NOTE(vish): Because reboot destroys and recreates an instance using
        #             the normal xml file, we can just call reboot here
        self.reboot(instance)

    @exception.wrap_exception
    def spawn(self, instance):
        xml = self.to_xml(instance)
        db.instance_set_state(context.get_admin_context(),
                              instance['id'],
                              power_state.NOSTATE,
                              'launching')
        NWFilterFirewall(self._conn).setup_nwfilters_for_instance(instance)
        self._create_image(instance, xml)
        self._conn.createXML(xml, 0)
        logging.debug("instance %s: is running", instance['name'])

        timer = utils.LoopingCall(f=None)

        def _wait_for_boot():
            try:
                state = self.get_info(instance['name'])['state']
                db.instance_set_state(context.get_admin_context(),
                                      instance['id'], state)
                if state == power_state.RUNNING:
                    logging.debug('instance %s: booted', instance['name'])
                    timer.stop()
            except:
                logging.exception('instance %s: failed to boot',
                                  instance['name'])
                db.instance_set_state(context.get_admin_context(),
                                      instance['id'],
                                      power_state.SHUTDOWN)
                timer.stop()

        timer.f = _wait_for_boot
        return timer.start(interval=0.5, now=True)

    def _flush_xen_console(self, virsh_output):
        logging.info('virsh said: %r' % (virsh_output,))
        virsh_output = virsh_output[0].strip()

        if virsh_output.startswith('/dev/'):
            logging.info('cool, it\'s a device')
            out, err = utils.execute("sudo dd if=%s iflag=nonblock" %
                                     virsh_output, check_exit_code=False)
            return out
        else:
            return ''

    def _append_to_file(self, data, fpath):
        logging.info('data: %r, fpath: %r' % (data, fpath))
        fp = open(fpath, 'a+')
        fp.write(data)
        return fpath

    def _dump_file(self, fpath):
        fp = open(fpath, 'r+')
        contents = fp.read()
        logging.info('Contents: %r' % (contents,))
        return contents

    @exception.wrap_exception
    def get_console_output(self, instance):
        console_log = os.path.join(FLAGS.instances_path, instance['name'],
                                   'console.log')

        utils.execute('sudo chown %d %s' % (os.getuid(), console_log))

        if FLAGS.libvirt_type == 'xen':
            # Xen is special
            virsh_output = utils.execute("virsh ttyconsole %s" %
                                         instance['name'])
            data = self._flush_xen_console(virsh_output)
            fpath = self._append_to_file(data, console_log)
        else:
            fpath = console_log

        return self._dump_file(fpath)

<<<<<<< HEAD
    @exception.wrap_exception
    def get_ajax_console(self, instance):
        def get_open_port():
            for i in xrange(0,100): # don't loop forever
                port = random.randint(10000, 12000)
                cmd = 'netcat 0.0.0.0 %s -w 2 < /dev/null' % (port,)
                # this Popen  will exit with 0 only if the port is in use,
                # so a nonzero return value implies it is unused
                port_is_unused = (subprocess.Popen(cmd, shell=True).wait() != 0)
                if port_is_unused:
                    return port
            raise 'Unable to find an open port'

        def get_pty_for_instance(instance_name):
            stdout, stderr = utils.execute('virsh dumpxml %s' % instance_name)
            dom = minidom.parseString(stdout)
            serials = dom.getElementsByTagName('serial')
            for serial in serials:
                if serial.getAttribute('type') == 'pty':
                    source = serial.getElementsByTagName('source')[0]
                    return source.getAttribute('path')

        port = get_open_port()
        token = str(uuid.uuid4())

        host = instance['host']

        if FLAGS.libvirt_type == 'uml':
            pass #FIXME
        elif FLAGS.libvirt_type == 'xen':
            pass #FIXME
        else:
            ajaxterm_cmd = 'socat - %s' % get_pty_for_instance(instance['name'])

        cmd = '%s/tools/ajaxterm/ajaxterm.py --command "%s" -t %s -p %s' \
            % (utils.novadir(), ajaxterm_cmd, token, port)

        subprocess.Popen(cmd, shell=True)
        return 'http://%s/?token=%s&host=%s&port=%s' \
               % (FLAGS.console_dmz, token, host, port)

    @defer.inlineCallbacks
    def _create_image(self, inst, libvirt_xml):
=======
    def _create_image(self, inst, libvirt_xml, prefix='', disk_images=None):
>>>>>>> 41b5e4a1
        # syntactic nicety
        basepath = lambda fname = '', prefix = prefix: os.path.join(
                                                 FLAGS.instances_path,
                                                 inst['name'],
                                                 prefix + fname)

        # ensure directories exist and are writable
        utils.execute('mkdir -p %s' % basepath(prefix=''))
        utils.execute('chmod 0777 %s' % basepath(prefix=''))

        # TODO(termie): these are blocking calls, it would be great
        #               if they weren't.
        logging.info('instance %s: Creating image', inst['name'])
        f = open(basepath('libvirt.xml'), 'w')
        f.write(libvirt_xml)
        f.close()

        # NOTE(vish): No need add the prefix to console.log
        os.close(os.open(basepath('console.log', ''),
                         os.O_CREAT | os.O_WRONLY, 0660))

        user = manager.AuthManager().get_user(inst['user_id'])
        project = manager.AuthManager().get_project(inst['project_id'])

        if not disk_images:
            disk_images = {'image_id': inst['image_id'],
                           'kernel_id': inst['kernel_id'],
                           'ramdisk_id': inst['ramdisk_id']}
        if not os.path.exists(basepath('disk')):
            images.fetch(inst.image_id, basepath('disk-raw'), user,
                         project)

        if inst['kernel_id']:
            if not os.path.exists(basepath('kernel')):
                images.fetch(inst['kernel_id'], basepath('kernel'),
                             user, project)
            if inst['ramdisk_id']:
                if not os.path.exists(basepath('ramdisk')):
                    images.fetch(inst['ramdisk_id'], basepath('ramdisk'),
                                 user, project)

        def execute(cmd, process_input=None, check_exit_code=True):
            return utils.execute(cmd=cmd,
                                 process_input=process_input,
                                 check_exit_code=check_exit_code)

        # For now, we assume that if we're not using a kernel, we're using a
        # partitioned disk image where the target partition is the first
        # partition
        target_partition = None
        if not inst['kernel_id']:
            target_partition = "1"

        key = str(inst['key_data'])
        net = None
        network_ref = db.network_get_by_instance(context.get_admin_context(),
                                                 inst['id'])
        if network_ref['injected']:
            admin_context = context.get_admin_context()
            address = db.instance_get_fixed_address(admin_context, inst['id'])
            with open(FLAGS.injected_network_template) as f:
                net = f.read() % {'address': address,
                                  'netmask': network_ref['netmask'],
                                  'gateway': network_ref['gateway'],
                                  'broadcast': network_ref['broadcast'],
                                  'dns': network_ref['dns']}
        if key or net:
            if key:
                logging.info('instance %s: injecting key into image %s',
                    inst['name'], inst.image_id)
            if net:
                logging.info('instance %s: injecting net into image %s',
                             inst['name'], inst.image_id)
            try:
                disk.inject_data(basepath('disk-raw'), key, net,
                                 partition=target_partition,
                                 execute=execute)
            except Exception as e:
                # This could be a windows image, or a vmdk format disk
                logging.warn('instance %s: ignoring error injecting data'
                             ' into image %s (%s)',
                             inst['name'], inst.image_id, e)

        if inst['kernel_id']:
            if os.path.exists(basepath('disk')):
                utils.execute('rm -f %s' % basepath('disk'))

        local_bytes = (instance_types.INSTANCE_TYPES[inst.instance_type]
                                                    ['local_gb']
                                                    * 1024 * 1024 * 1024)

        resize = True
        if inst['instance_type'] == 'm1.tiny' or prefix == 'rescue-':
            resize = False

        if inst['kernel_id']:
            disk.partition(basepath('disk-raw'), basepath('disk'),
                           local_bytes, resize, execute=execute)
        else:
            os.rename(basepath('disk-raw'), basepath('disk'))
            disk.extend(basepath('disk'), local_bytes, execute=execute)

        if FLAGS.libvirt_type == 'uml':
            utils.execute('sudo chown root %s' % basepath('disk'))

    def to_xml(self, instance, rescue=False):
        # TODO(termie): cache?
        logging.debug('instance %s: starting toXML method', instance['name'])
        network = db.project_get_network(context.get_admin_context(),
                                         instance['project_id'])
        # FIXME(vish): stick this in db
        instance_type = instance['instance_type']
        instance_type = instance_types.INSTANCE_TYPES[instance_type]
        ip_address = db.instance_get_fixed_address(context.get_admin_context(),
                                                   instance['id'])
        # Assume that the gateway also acts as the dhcp server.
        dhcp_server = network['gateway']
        xml_info = {'type': FLAGS.libvirt_type,
                    'name': instance['name'],
                    'basepath': os.path.join(FLAGS.instances_path,
                                             instance['name']),
                    'memory_kb': instance_type['memory_mb'] * 1024,
                    'vcpus': instance_type['vcpus'],
                    'bridge_name': network['bridge'],
                    'mac_address': instance['mac_address'],
                    'ip_address': ip_address,
                    'dhcp_server': dhcp_server,
                    'rescue': rescue}
        if not rescue:
            if instance['kernel_id']:
                xml_info['kernel'] = xml_info['basepath'] + "/kernel"

            if instance['ramdisk_id']:
                xml_info['ramdisk'] = xml_info['basepath'] + "/ramdisk"

            xml_info['disk'] = xml_info['basepath'] + "/disk"

        xml = str(Template(self.libvirt_xml, searchList=[xml_info]))
        logging.debug('instance %s: finished toXML method', instance['name'])

        return xml

    def get_info(self, instance_name):
        try:
            virt_dom = self._conn.lookupByName(instance_name)
        except:
            raise exception.NotFound("Instance %s not found" % instance_name)
        (state, max_mem, mem, num_cpu, cpu_time) = virt_dom.info()
        return {'state': state,
                'max_mem': max_mem,
                'mem': mem,
                'num_cpu': num_cpu,
                'cpu_time': cpu_time}

    def get_disks(self, instance_name):
        """
        Note that this function takes an instance name, not an Instance, so
        that it can be called by monitor.

        Returns a list of all block devices for this domain.
        """
        domain = self._conn.lookupByName(instance_name)
        # TODO(devcamcar): Replace libxml2 with etree.
        xml = domain.XMLDesc(0)
        doc = None

        try:
            doc = libxml2.parseDoc(xml)
        except:
            return []

        ctx = doc.xpathNewContext()
        disks = []

        try:
            ret = ctx.xpathEval('/domain/devices/disk')

            for node in ret:
                devdst = None

                for child in node.children:
                    if child.name == 'target':
                        devdst = child.prop('dev')

                if devdst == None:
                    continue

                disks.append(devdst)
        finally:
            if ctx != None:
                ctx.xpathFreeContext()
            if doc != None:
                doc.freeDoc()

        return disks

    def get_interfaces(self, instance_name):
        """
        Note that this function takes an instance name, not an Instance, so
        that it can be called by monitor.

        Returns a list of all network interfaces for this instance.
        """
        domain = self._conn.lookupByName(instance_name)
        # TODO(devcamcar): Replace libxml2 with etree.
        xml = domain.XMLDesc(0)
        doc = None

        try:
            doc = libxml2.parseDoc(xml)
        except:
            return []

        ctx = doc.xpathNewContext()
        interfaces = []

        try:
            ret = ctx.xpathEval('/domain/devices/interface')

            for node in ret:
                devdst = None

                for child in node.children:
                    if child.name == 'target':
                        devdst = child.prop('dev')

                if devdst == None:
                    continue

                interfaces.append(devdst)
        finally:
            if ctx != None:
                ctx.xpathFreeContext()
            if doc != None:
                doc.freeDoc()

        return interfaces

    def block_stats(self, instance_name, disk):
        """
        Note that this function takes an instance name, not an Instance, so
        that it can be called by monitor.
        """
        domain = self._conn.lookupByName(instance_name)
        return domain.blockStats(disk)

    def interface_stats(self, instance_name, interface):
        """
        Note that this function takes an instance name, not an Instance, so
        that it can be called by monitor.
        """
        domain = self._conn.lookupByName(instance_name)
        return domain.interfaceStats(interface)

    def refresh_security_group(self, security_group_id):
        fw = NWFilterFirewall(self._conn)
        fw.ensure_security_group_filter(security_group_id)


class NWFilterFirewall(object):
    """
    This class implements a network filtering mechanism versatile
    enough for EC2 style Security Group filtering by leveraging
    libvirt's nwfilter.

    First, all instances get a filter ("nova-base-filter") applied.
    This filter drops all incoming ipv4 and ipv6 connections.
    Outgoing connections are never blocked.

    Second, every security group maps to a nwfilter filter(*).
    NWFilters can be updated at runtime and changes are applied
    immediately, so changes to security groups can be applied at
    runtime (as mandated by the spec).

    Security group rules are named "nova-secgroup-<id>" where <id>
    is the internal id of the security group. They're applied only on
    hosts that have instances in the security group in question.

    Updates to security groups are done by updating the data model
    (in response to API calls) followed by a request sent to all
    the nodes with instances in the security group to refresh the
    security group.

    Each instance has its own NWFilter, which references the above
    mentioned security group NWFilters. This was done because
    interfaces can only reference one filter while filters can
    reference multiple other filters. This has the added benefit of
    actually being able to add and remove security groups from an
    instance at run time. This functionality is not exposed anywhere,
    though.

    Outstanding questions:

    The name is unique, so would there be any good reason to sync
    the uuid across the nodes (by assigning it from the datamodel)?


    (*) This sentence brought to you by the redundancy department of
        redundancy.
    """

    def __init__(self, get_connection):
        self._conn = get_connection

    nova_base_filter = '''<filter name='nova-base' chain='root'>
                            <uuid>26717364-50cf-42d1-8185-29bf893ab110</uuid>
                            <filterref filter='no-mac-spoofing'/>
                            <filterref filter='no-ip-spoofing'/>
                            <filterref filter='no-arp-spoofing'/>
                            <filterref filter='allow-dhcp-server'/>
                            <filterref filter='nova-allow-dhcp-server'/>
                            <filterref filter='nova-base-ipv4'/>
                            <filterref filter='nova-base-ipv6'/>
                          </filter>'''

    nova_dhcp_filter = '''<filter name='nova-allow-dhcp-server' chain='ipv4'>
                            <uuid>891e4787-e5c0-d59b-cbd6-41bc3c6b36fc</uuid>
                              <rule action='accept' direction='out'
                                    priority='100'>
                                <udp srcipaddr='0.0.0.0'
                                     dstipaddr='255.255.255.255'
                                     srcportstart='68'
                                     dstportstart='67'/>
                              </rule>
                              <rule action='accept' direction='in'
                                    priority='100'>
                                <udp srcipaddr='$DHCPSERVER'
                                     srcportstart='67'
                                     dstportstart='68'/>
                              </rule>
                            </filter>'''

    def nova_base_ipv4_filter(self):
        retval = "<filter name='nova-base-ipv4' chain='ipv4'>"
        for protocol in ['tcp', 'udp', 'icmp']:
            for direction, action, priority in [('out', 'accept', 399),
                                                ('inout', 'drop', 400)]:
                retval += """<rule action='%s' direction='%s' priority='%d'>
                               <%s />
                             </rule>""" % (action, direction,
                                              priority, protocol)
        retval += '</filter>'
        return retval

    def nova_base_ipv6_filter(self):
        retval = "<filter name='nova-base-ipv6' chain='ipv6'>"
        for protocol in ['tcp', 'udp', 'icmp']:
            for direction, action, priority in [('out', 'accept', 399),
                                                ('inout', 'drop', 400)]:
                retval += """<rule action='%s' direction='%s' priority='%d'>
                               <%s-ipv6 />
                             </rule>""" % (action, direction,
                                             priority, protocol)
        retval += '</filter>'
        return retval

    def nova_project_filter(self, project, net, mask):
        retval = "<filter name='nova-project-%s' chain='ipv4'>" % project
        for protocol in ['tcp', 'udp', 'icmp']:
            retval += """<rule action='accept' direction='in' priority='200'>
                           <%s srcipaddr='%s' srcipmask='%s' />
                         </rule>""" % (protocol, net, mask)
        retval += '</filter>'
        return retval

    def _define_filter(self, xml):
        if callable(xml):
            xml = xml()

        # execute in a native thread and block current greenthread until done
        tpool.execute(self._conn.nwfilterDefineXML, xml)

    @staticmethod
    def _get_net_and_mask(cidr):
        net = IPy.IP(cidr)
        return str(net.net()), str(net.netmask())

    def setup_nwfilters_for_instance(self, instance):
        """
        Creates an NWFilter for the given instance. In the process,
        it makes sure the filters for the security groups as well as
        the base filter are all in place.
        """

        self._define_filter(self.nova_base_ipv4_filter)
        self._define_filter(self.nova_base_ipv6_filter)
        self._define_filter(self.nova_dhcp_filter)
        self._define_filter(self.nova_base_filter)

        nwfilter_xml = "<filter name='nova-instance-%s' chain='root'>\n" \
                       "  <filterref filter='nova-base' />\n" % \
                       instance['name']

        if FLAGS.allow_project_net_traffic:
            network_ref = db.project_get_network(context.get_admin_context(),
                                                 instance['project_id'])
            net, mask = self._get_net_and_mask(network_ref['cidr'])
            project_filter = self.nova_project_filter(instance['project_id'],
                                                      net, mask)
            self._define_filter(project_filter)

            nwfilter_xml += "  <filterref filter='nova-project-%s' />\n" % \
                            instance['project_id']

        for security_group in instance.security_groups:
            self.ensure_security_group_filter(security_group['id'])

            nwfilter_xml += "  <filterref filter='nova-secgroup-%d' />\n" % \
                            security_group['id']
        nwfilter_xml += "</filter>"

        self._define_filter(nwfilter_xml)

    def ensure_security_group_filter(self, security_group_id):
        return self._define_filter(
                   self.security_group_to_nwfilter_xml(security_group_id))

    def security_group_to_nwfilter_xml(self, security_group_id):
        security_group = db.security_group_get(context.get_admin_context(),
                                               security_group_id)
        rule_xml = ""
        for rule in security_group.rules:
            rule_xml += "<rule action='accept' direction='in' priority='300'>"
            if rule.cidr:
                net, mask = self._get_net_and_mask(rule.cidr)
                rule_xml += "<%s srcipaddr='%s' srcipmask='%s' " % \
                            (rule.protocol, net, mask)
                if rule.protocol in ['tcp', 'udp']:
                    rule_xml += "dstportstart='%s' dstportend='%s' " % \
                                (rule.from_port, rule.to_port)
                elif rule.protocol == 'icmp':
                    logging.info('rule.protocol: %r, rule.from_port: %r, '
                                 'rule.to_port: %r' %
                                 (rule.protocol, rule.from_port, rule.to_port))
                    if rule.from_port != -1:
                        rule_xml += "type='%s' " % rule.from_port
                    if rule.to_port != -1:
                        rule_xml += "code='%s' " % rule.to_port

                rule_xml += '/>\n'
            rule_xml += "</rule>\n"
        xml = "<filter name='nova-secgroup-%s' chain='ipv4'>%s</filter>" % \
              (security_group_id, rule_xml,)
        return xml<|MERGE_RESOLUTION|>--- conflicted
+++ resolved
@@ -39,6 +39,10 @@
 import logging
 import os
 import shutil
+import random
+import subprocess
+import uuid
+
 
 from eventlet import event
 from eventlet import tpool
@@ -56,10 +60,6 @@
 from nova.compute import instance_types
 from nova.compute import power_state
 from nova.virt import images
-import subprocess
-import random
-import uuid
-from xml.dom import minidom
 
 from Cheetah.Template import Template
 
@@ -86,9 +86,7 @@
 flags.DEFINE_bool('allow_project_net_traffic',
                   True,
                   'Whether to allow in project network traffic')
-flags.DEFINE_string('console_dmz',
-                    'tonbuntu:8000',
-                    'location of console proxy')
+
 
 def get_connection(read_only):
     # These are loaded late so that there's no need to install these
@@ -386,7 +384,6 @@
 
         return self._dump_file(fpath)
 
-<<<<<<< HEAD
     @exception.wrap_exception
     def get_ajax_console(self, instance):
         def get_open_port():
@@ -428,11 +425,7 @@
         return 'http://%s/?token=%s&host=%s&port=%s' \
                % (FLAGS.console_dmz, token, host, port)
 
-    @defer.inlineCallbacks
-    def _create_image(self, inst, libvirt_xml):
-=======
     def _create_image(self, inst, libvirt_xml, prefix='', disk_images=None):
->>>>>>> 41b5e4a1
         # syntactic nicety
         basepath = lambda fname = '', prefix = prefix: os.path.join(
                                                  FLAGS.instances_path,
