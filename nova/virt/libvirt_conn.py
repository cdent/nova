--- conflicted
+++ resolved
@@ -1055,17 +1055,6 @@
 
         """
         try:
-<<<<<<< HEAD
-            virt_dom = self._conn.lookupByName(instance_name)
-        except libvirt.libvirtError as e:
-            errcode = e.get_error_code()
-            if errcode == libvirt.VIR_ERR_NO_DOMAIN:
-                raise exception.InstanceNotFound(instance_id=instance_name)
-            LOG.warning(_("Error from libvirt during lookup. "
-                          "Code=%(errcode)s Error=%(e)s") %
-                        locals())
-            raise
-=======
             return self._conn.lookupByName(instance_name)
         except libvirt.libvirtError as ex:
             error_code = ex.get_error_code()
@@ -1079,7 +1068,6 @@
 
     def get_info(self, instance_name):
         """Retrieve information from libvirt for a specific instance name.
->>>>>>> 7e01d47e
 
         If a libvirt error is encountered during lookup, we might raise a
         NotFound exception or Error exception depending on how severe the
