--- conflicted
+++ resolved
@@ -233,12 +233,8 @@
             raise StorageError(_('Unable to destroy VBD %s') % vbd_ref)
 
     @classmethod
-<<<<<<< HEAD
-    def create_vif(cls, session, vm_ref, network_ref, mac_address, dev):
-=======
     def create_vif(cls, session, vm_ref, network_ref, mac_address,
-                   dev="0", rxtx_cap=0):
->>>>>>> 88ae7950
+                   dev, rxtx_cap=0):
         """Create a VIF record.  Returns a Deferred that gives the new
         VIF reference."""
         vif_rec = {}
