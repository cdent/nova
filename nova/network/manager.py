--- conflicted
+++ resolved
@@ -460,19 +460,16 @@
                 'id': network['id'],
                 'cidr': network['cidr'],
                 'cidr_v6': network['cidr_v6'],
-<<<<<<< HEAD
                 'injected': network['injected'],
                 'vlan': network['vlan'],
-                'bridge_interface': network['bridge_interface']}
-=======
-                'injected': network['injected']}
+                'bridge_interface': network['bridge_interface'],
+                'multi_host': network['multi_host']}
             if network['multi_host']:
                 dhcp_server = self._get_dhcp_ip(context, network, host)
             else:
                 dhcp_server = self._get_dhcp_ip(context,
                                                 network,
                                                 network['host'])
->>>>>>> a559ca7e
             info = {
                 'label': network['label'],
                 'gateway': network['gateway'],
@@ -742,20 +739,8 @@
                                                      **kwargs)
         self.db.fixed_ip_disassociate(context, address)
 
-<<<<<<< HEAD
-    def _on_set_network_host(self, context, network_id):
-        """Called when this host becomes the host for a network."""
-=======
-    def setup_compute_network(self, context, instance_id):
-        """Network is created manually.
-
-        this code is run on and by the compute host, not on network hosts
-        """
-        pass
-
     def _setup_network(self, context, network_ref):
         """Setup Network on this host."""
->>>>>>> a559ca7e
         net = {}
         net['injected'] = FLAGS.flat_injected
         net['dns'] = FLAGS.flat_network_dns
@@ -783,23 +768,6 @@
 
         self.driver.metadata_forward()
 
-<<<<<<< HEAD
-    def allocate_fixed_ip(self, context, instance_id, network, **kwargs):
-        """Allocate flat_network fixed_ip, then setup dhcp for this network."""
-        address = super(FlatDHCPManager, self).allocate_fixed_ip(context,
-                                                                 instance_id,
-                                                                 network)
-=======
-    def setup_compute_network(self, context, instance_id):
-        """Sets up matching networks for compute hosts.
-
-        this code is run on and by the compute host, not on network hosts
-        """
-        networks = db.network_get_all_by_instance(context, instance_id)
-        for network in networks:
-            if not network['multi_host']:
-                self.driver.ensure_bridge(network['bridge'],
-                                          network['bridge_interface'])
 
     def _setup_network(self, context, network_ref):
         """Sets up network on this host."""
@@ -807,7 +775,6 @@
         self.driver.ensure_bridge(network_ref['bridge'],
                                   network_ref['bridge_interface'],
                                   network_ref)
->>>>>>> a559ca7e
         if not FLAGS.fake_network:
             self.driver.update_dhcp(context, network_ref)
             if(FLAGS.use_ipv6):
@@ -870,20 +837,6 @@
         """Force adds another network to a project."""
         self.db.network_associate(context, project_id, force=True)
 
-<<<<<<< HEAD
-=======
-    def setup_compute_network(self, context, instance_id):
-        """Sets up matching network for compute hosts.
-        this code is run on and by the compute host, not on network hosts
-        """
-        networks = self.db.network_get_all_by_instance(context, instance_id)
-        for network in networks:
-            if not network['multi_host']:
-                self.driver.ensure_vlan_bridge(network['vlan'],
-                                               network['bridge'],
-                                               network['bridge_interface'])
-
->>>>>>> a559ca7e
     def _get_networks_for_instance(self, context, instance_id, project_id):
         """Determine which networks an instance should connect to."""
         # get networks associated with project
@@ -915,20 +868,11 @@
             net['vpn_public_address'] = address
             network_ref = db.network_update(context, network_ref['id'], net)
         else:
-<<<<<<< HEAD
-            address = network['vpn_public_address']
-
-        self.driver.ensure_vlan_bridge(network['vlan'],
-                                       network['bridge'],
-                                       network['bridge_interface'],
-                                       network)
-=======
             address = network_ref['vpn_public_address']
         self.driver.ensure_vlan_bridge(network_ref['vlan'],
                                        network_ref['bridge'],
                                        network_ref['bridge_interface'],
                                        network_ref)
->>>>>>> a559ca7e
 
         # NOTE(vish): only ensure this forward if the address hasn't been set
         #             manually.
