# Copyright (c) 2011 Openstack, LLC.
# All Rights Reserved.
#
#    Licensed under the Apache License, Version 2.0 (the "License"); you may
#    not use this file except in compliance with the License. You may obtain
#    a copy of the License at
#
#         http://www.apache.org/licenses/LICENSE-2.0
#
#    Unless required by applicable law or agreed to in writing, software
#    distributed under the License is distributed on an "AS IS" BASIS, WITHOUT
#    WARRANTIES OR CONDITIONS OF ANY KIND, either express or implied. See the
#    License for the specific language governing permissions and limitations
#    under the License.

"""
ZoneManager oversees all communications with child Zones.
"""

import datetime
import thread
import traceback

from novaclient import v1_1 as novaclient

from eventlet import greenpool

from nova import db
from nova import flags
from nova import log as logging
from nova import utils

FLAGS = flags.FLAGS
flags.DEFINE_integer('zone_db_check_interval', 60,
                    'Seconds between getting fresh zone info from db.')
flags.DEFINE_integer('zone_failures_to_offline', 3,
             'Number of consecutive errors before marking zone offline')


class ZoneState(object):
    """Holds the state of all connected child zones."""
    def __init__(self):
        self.is_active = True
        self.name = None
        self.capabilities = None
        self.attempt = 0
        self.last_seen = datetime.datetime.min
        self.last_exception = None
        self.last_exception_time = None

    def update_credentials(self, zone):
        """Update zone credentials from db"""
        self.zone_id = zone.id
        self.name = zone.name
        self.api_url = zone.api_url
        self.username = zone.username
        self.password = zone.password
        self.weight_offset = zone.weight_offset
        self.weight_scale = zone.weight_scale

    def update_metadata(self, zone_metadata):
        """Update zone metadata after successful communications with
           child zone."""
        self.last_seen = utils.utcnow()
        self.attempt = 0
        self.capabilities = ", ".join(["%s=%s" % (k, v)
                        for k, v in zone_metadata.iteritems() if k != 'name'])
        self.is_active = True

    def to_dict(self):
        return dict(name=self.name, capabilities=self.capabilities,
                    is_active=self.is_active, api_url=self.api_url,
                    id=self.zone_id, weight_scale=self.weight_scale,
                    weight_offset=self.weight_offset)

    def log_error(self, exception):
        """Something went wrong. Check to see if zone should be
           marked as offline."""
        self.last_exception = exception
        self.last_exception_time = utils.utcnow()
        api_url = self.api_url
        logging.warning(_("'%(exception)s' error talking to "
                          "zone %(api_url)s") % locals())

        max_errors = FLAGS.zone_failures_to_offline
        self.attempt += 1
        if self.attempt >= max_errors:
            self.is_active = False
            logging.error(_("No answer from zone %(api_url)s "
                            "after %(max_errors)d "
                            "attempts. Marking inactive.") % locals())


def _call_novaclient(zone):
    """Call novaclient. Broken out for testing purposes. Note that
    we have to use the admin credentials for this since there is no
    available context."""
    client = novaclient.Client(zone.username, zone.password, None,
<<<<<<< HEAD
                               zone.api_url, region_name = zone.name)
=======
                               zone.api_url, region_name=zone.name)
>>>>>>> 043a1369
    return client.zones.info()._info


def _poll_zone(zone):
    """Eventlet worker to poll a zone."""
    logging.debug(_("Polling zone: %s @ %s") % (zone.name, zone.api_url))
    try:
        zone.update_metadata(_call_novaclient(zone))
    except Exception, e:
        zone.log_error(traceback.format_exc())


class ZoneManager(object):
    """Keeps the zone states updated."""
    def __init__(self):
        self.last_zone_db_check = datetime.datetime.min
        self.zone_states = {}  # { <zone_id> : ZoneState }
        self.service_states = {}  # { <host> : { <service> : { cap k : v }}}
        self.green_pool = greenpool.GreenPool()

    def get_zone_list(self):
        """Return the list of zones we know about."""
        return [zone.to_dict() for zone in self.zone_states.values()]

    def get_host_list(self):
        """Returns a list of dicts for each host that the Zone Manager
        knows about. Each dict contains the host_name and the service
        for that host.
        """
        all_hosts = self.service_states.keys()
        ret = []
        for host in self.service_states:
            for svc in self.service_states[host]:
                ret.append({"service": svc, "host_name": host})
        return ret

    def get_zone_capabilities(self, context):
        """Roll up all the individual host info to generic 'service'
           capabilities. Each capability is aggregated into
           <cap>_min and <cap>_max values."""
        hosts_dict = self.service_states

        # TODO(sandy) - be smarter about fabricating this structure.
        # But it's likely to change once we understand what the Best-Match
        # code will need better.
        combined = {}  # { <service>_<cap> : (min, max), ... }
        stale_host_services = {}  # { host1 : [svc1, svc2], host2 :[svc1]}
        for host, host_dict in hosts_dict.iteritems():
            for service_name, service_dict in host_dict.iteritems():
                if not service_dict.get("enabled", True):
                    # Service is disabled; do no include it
                    continue

                #Check if the service capabilities became stale
                if self.host_service_caps_stale(host, service_name):
                    if host not in stale_host_services:
                        stale_host_services[host] = []  # Adding host key once
                    stale_host_services[host].append(service_name)
                    continue
                for cap, value in service_dict.iteritems():
                    if cap == "timestamp":  # Timestamp is not needed
                        continue
                    key = "%s_%s" % (service_name, cap)
                    min_value, max_value = combined.get(key, (value, value))
                    min_value = min(min_value, value)
                    max_value = max(max_value, value)
                    combined[key] = (min_value, max_value)

        # Delete the expired host services
        self.delete_expired_host_services(stale_host_services)
        return combined

    def _refresh_from_db(self, context):
        """Make our zone state map match the db."""
        # Add/update existing zones ...
        zones = db.zone_get_all(context)
        existing = self.zone_states.keys()
        db_keys = []
        for zone in zones:
            db_keys.append(zone.id)
            if zone.id not in existing:
                self.zone_states[zone.id] = ZoneState()
            self.zone_states[zone.id].update_credentials(zone)

        # Cleanup zones removed from db ...
        keys = self.zone_states.keys()  # since we're deleting
        for zone_id in keys:
            if zone_id not in db_keys:
                del self.zone_states[zone_id]

    def _poll_zones(self, context):
        """Try to connect to each child zone and get update."""
        self.green_pool.imap(_poll_zone, self.zone_states.values())

    def ping(self, context=None):
        """Ping should be called periodically to update zone status."""
        diff = utils.utcnow() - self.last_zone_db_check
        if diff.seconds >= FLAGS.zone_db_check_interval:
            logging.debug(_("Updating zone cache from db."))
            self.last_zone_db_check = utils.utcnow()
            self._refresh_from_db(context)
        self._poll_zones(context)

    def update_service_capabilities(self, service_name, host, capabilities):
        """Update the per-service capabilities based on this notification."""
        logging.debug(_("Received %(service_name)s service update from "
                "%(host)s.") % locals())
        service_caps = self.service_states.get(host, {})
        capabilities["timestamp"] = utils.utcnow()  # Reported time
        service_caps[service_name] = capabilities
        self.service_states[host] = service_caps

    def host_service_caps_stale(self, host, service):
        """Check if host service capabilites are not recent enough."""
        allowed_time_diff = FLAGS.periodic_interval * 3
        caps = self.service_states[host][service]
        if (utils.utcnow() - caps["timestamp"]) <= \
            datetime.timedelta(seconds=allowed_time_diff):
            return False
        return True

    def delete_expired_host_services(self, host_services_dict):
        """Delete all the inactive host services information."""
        for host, services in host_services_dict.iteritems():
            service_caps = self.service_states[host]
            for service in services:
                del service_caps[service]
                if len(service_caps) == 0:  # Delete host if no services
                    del self.service_states[host]<|MERGE_RESOLUTION|>--- conflicted
+++ resolved
@@ -96,11 +96,7 @@
     we have to use the admin credentials for this since there is no
     available context."""
     client = novaclient.Client(zone.username, zone.password, None,
-<<<<<<< HEAD
-                               zone.api_url, region_name = zone.name)
-=======
                                zone.api_url, region_name=zone.name)
->>>>>>> 043a1369
     return client.zones.info()._info
 
 
