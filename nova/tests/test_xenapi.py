# vim: tabstop=4 shiftwidth=4 softtabstop=4

#    Copyright (c) 2010 Citrix Systems, Inc.
#
#    Licensed under the Apache License, Version 2.0 (the "License"); you may
#    not use this file except in compliance with the License. You may obtain
#    a copy of the License at
#
#         http://www.apache.org/licenses/LICENSE-2.0
#
#    Unless required by applicable law or agreed to in writing, software
#    distributed under the License is distributed on an "AS IS" BASIS, WITHOUT
#    WARRANTIES OR CONDITIONS OF ANY KIND, either express or implied. See the
#    License for the specific language governing permissions and limitations
#    under the License.

"""Test suite for XenAPI."""

import eventlet
import functools
import json
import os
import re
import stubout
import ast

from nova import db
from nova import context
from nova import flags
from nova import log as logging
from nova import test
from nova import utils
from nova.auth import manager
from nova.compute import instance_types
from nova.compute import power_state
from nova import exception
from nova.virt import xenapi_conn
from nova.virt.xenapi import fake as xenapi_fake
from nova.virt.xenapi import volume_utils
from nova.virt.xenapi import vmops
from nova.virt.xenapi import vm_utils
from nova.tests.db import fakes as db_fakes
from nova.tests.xenapi import stubs
from nova.tests.glance import stubs as glance_stubs
from nova.tests import fake_utils

LOG = logging.getLogger('nova.tests.test_xenapi')

FLAGS = flags.FLAGS


def stub_vm_utils_with_vdi_attached_here(function, should_return=True):
    """
    vm_utils.with_vdi_attached_here needs to be stubbed out because it
    calls down to the filesystem to attach a vdi. This provides a
    decorator to handle that.
    """
    @functools.wraps(function)
    def decorated_function(self, *args, **kwargs):
        orig_with_vdi_attached_here = vm_utils.with_vdi_attached_here
        vm_utils.with_vdi_attached_here = lambda *x: should_return
        function(self, *args, **kwargs)
        vm_utils.with_vdi_attached_here = orig_with_vdi_attached_here
    return decorated_function


class XenAPIVolumeTestCase(test.TestCase):
    """Unit tests for Volume operations."""
    def setUp(self):
        super(XenAPIVolumeTestCase, self).setUp()
        self.stubs = stubout.StubOutForTesting()
        self.context = context.RequestContext('fake', 'fake', False)
        FLAGS.target_host = '127.0.0.1'
        FLAGS.xenapi_connection_url = 'test_url'
        FLAGS.xenapi_connection_password = 'test_pass'
        db_fakes.stub_out_db_instance_api(self.stubs)
        stubs.stub_out_get_target(self.stubs)
        xenapi_fake.reset()
        self.values = {'id': 1,
                  'project_id': 'fake',
                  'user_id': 'fake',
                  'image_ref': 1,
                  'kernel_id': 2,
                  'ramdisk_id': 3,
                  'instance_type_id': '3',  # m1.large
<<<<<<< HEAD
                  'os_type': 'linux'}
=======
                  'mac_address': 'aa:bb:cc:dd:ee:ff',
                  'os_type': 'linux',
                  'architecture': 'x86-64'}
>>>>>>> 29e2d55e

    def _create_volume(self, size='0'):
        """Create a volume object."""
        vol = {}
        vol['size'] = size
        vol['user_id'] = 'fake'
        vol['project_id'] = 'fake'
        vol['host'] = 'localhost'
        vol['availability_zone'] = FLAGS.storage_availability_zone
        vol['status'] = "creating"
        vol['attach_status'] = "detached"
        return db.volume_create(self.context, vol)

    def test_create_iscsi_storage(self):
        """This shows how to test helper classes' methods."""
        stubs.stubout_session(self.stubs, stubs.FakeSessionForVolumeTests)
        session = xenapi_conn.XenAPISession('test_url', 'root', 'test_pass')
        helper = volume_utils.VolumeHelper
        helper.XenAPI = session.get_imported_xenapi()
        vol = self._create_volume()
        info = helper.parse_volume_info(vol['id'], '/dev/sdc')
        label = 'SR-%s' % vol['id']
        description = 'Test-SR'
        sr_ref = helper.create_iscsi_storage(session, info, label, description)
        srs = xenapi_fake.get_all('SR')
        self.assertEqual(sr_ref, srs[0])
        db.volume_destroy(context.get_admin_context(), vol['id'])

    def test_parse_volume_info_raise_exception(self):
        """This shows how to test helper classes' methods."""
        stubs.stubout_session(self.stubs, stubs.FakeSessionForVolumeTests)
        session = xenapi_conn.XenAPISession('test_url', 'root', 'test_pass')
        helper = volume_utils.VolumeHelper
        helper.XenAPI = session.get_imported_xenapi()
        vol = self._create_volume()
        # oops, wrong mount point!
        self.assertRaises(volume_utils.StorageError,
                          helper.parse_volume_info,
                          vol['id'],
                          '/dev/sd')
        db.volume_destroy(context.get_admin_context(), vol['id'])

    def test_attach_volume(self):
        """This shows how to test Ops classes' methods."""
        stubs.stubout_session(self.stubs, stubs.FakeSessionForVolumeTests)
        conn = xenapi_conn.get_connection(False)
        volume = self._create_volume()
        instance = db.instance_create(self.context, self.values)
        vm = xenapi_fake.create_vm(instance.name, 'Running')
        result = conn.attach_volume(instance.name, volume['id'], '/dev/sdc')

        def check():
            # check that the VM has a VBD attached to it
            # Get XenAPI record for VBD
            vbds = xenapi_fake.get_all('VBD')
            vbd = xenapi_fake.get_record('VBD', vbds[0])
            vm_ref = vbd['VM']
            self.assertEqual(vm_ref, vm)

        check()

    def test_attach_volume_raise_exception(self):
        """This shows how to test when exceptions are raised."""
        stubs.stubout_session(self.stubs,
                              stubs.FakeSessionForVolumeFailedTests)
        conn = xenapi_conn.get_connection(False)
        volume = self._create_volume()
        instance = db.instance_create(self.context, self.values)
        xenapi_fake.create_vm(instance.name, 'Running')
        self.assertRaises(Exception,
                          conn.attach_volume,
                          instance.name,
                          volume['id'],
                          '/dev/sdc')

    def tearDown(self):
        super(XenAPIVolumeTestCase, self).tearDown()
        self.stubs.UnsetAll()


def reset_network(*args):
    pass


class XenAPIVMTestCase(test.TestCase):
    """Unit tests for VM operations."""
    def setUp(self):
        super(XenAPIVMTestCase, self).setUp()
        self.manager = manager.AuthManager()
        self.user = self.manager.create_user('fake', 'fake', 'fake',
                                             admin=True)
        self.project = self.manager.create_project('fake', 'fake', 'fake')
        self.network = utils.import_object(FLAGS.network_manager)
        self.stubs = stubout.StubOutForTesting()
        self.flags(xenapi_connection_url='test_url',
                   xenapi_connection_password='test_pass',
                   instance_name_template='%d')
        xenapi_fake.reset()
        xenapi_fake.create_local_srs()
        xenapi_fake.create_local_pifs()
        db_fakes.stub_out_db_instance_api(self.stubs)
        xenapi_fake.create_network('fake', FLAGS.flat_network_bridge)
        stubs.stubout_session(self.stubs, stubs.FakeSessionForVMTests)
        stubs.stubout_get_this_vm_uuid(self.stubs)
        stubs.stubout_stream_disk(self.stubs)
        stubs.stubout_is_vdi_pv(self.stubs)
        self.stubs.Set(vmops.VMOps, 'reset_network', reset_network)
        stubs.stub_out_vm_methods(self.stubs)
        glance_stubs.stubout_glance_client(self.stubs)
        fake_utils.stub_out_utils_execute(self.stubs)
        self.context = context.RequestContext('fake', 'fake', False)
        self.conn = xenapi_conn.get_connection(False)

    def test_parallel_builds(self):
        stubs.stubout_loopingcall_delay(self.stubs)

        def _do_build(id, proj, user, *args):
            values = {
                'id': id,
                'project_id': proj,
                'user_id': user,
                'image_ref': 1,
                'kernel_id': 2,
                'ramdisk_id': 3,
                'instance_type_id': '3',  # m1.large
<<<<<<< HEAD
                'os_type': 'linux'}
            network_info = [({'bridge': 'fa0', 'id': 0, 'injected': False},
                              {'broadcast': '192.168.0.255',
                               'dns': ['192.168.0.1'],
                               'gateway': '192.168.0.1',
                               'gateway6': 'dead:beef::1',
                               'ip6s': [{'enabled': '1',
                                         'ip': 'dead:beef::dcad:beff:feef:0',
                                               'netmask': '64'}],
                               'ips': [{'enabled': '1',
                                        'ip': '192.168.0.100',
                                        'netmask': '255.255.255.0'}],
                               'label': 'fake',
                               'mac': 'DE:AD:BE:EF:00:00',
                               'rxtx_cap': 3})]
=======
                'mac_address': 'aa:bb:cc:dd:ee:ff',
                'os_type': 'linux',
                'architecture': 'x86-64'}
>>>>>>> 29e2d55e
            instance = db.instance_create(self.context, values)
            self.conn.spawn(instance, network_info)

        gt1 = eventlet.spawn(_do_build, 1, self.project.id, self.user.id)
        gt2 = eventlet.spawn(_do_build, 2, self.project.id, self.user.id)
        gt1.wait()
        gt2.wait()

    def test_list_instances_0(self):
        instances = self.conn.list_instances()
        self.assertEquals(instances, [])

    def test_get_diagnostics(self):
        instance = self._create_instance()
        self.conn.get_diagnostics(instance)

    def test_instance_snapshot_fails_with_no_primary_vdi(self):
        def create_bad_vbd(vm_ref, vdi_ref):
            vbd_rec = {'VM': vm_ref,
               'VDI': vdi_ref,
               'userdevice': 'fake',
               'currently_attached': False}
            vbd_ref = xenapi_fake._create_object('VBD', vbd_rec)
            xenapi_fake.after_VBD_create(vbd_ref, vbd_rec)
            return vbd_ref

        self.stubs.Set(xenapi_fake, 'create_vbd', create_bad_vbd)
        stubs.stubout_instance_snapshot(self.stubs)
        instance = self._create_instance()

        name = "MySnapshot"
        self.assertRaises(exception.Error, self.conn.snapshot, instance, name)

    def test_instance_snapshot(self):
        stubs.stubout_instance_snapshot(self.stubs)
        instance = self._create_instance()

        name = "MySnapshot"
        template_vm_ref = self.conn.snapshot(instance, name)

        def ensure_vm_was_torn_down():
            vm_labels = []
            for vm_ref in xenapi_fake.get_all('VM'):
                vm_rec = xenapi_fake.get_record('VM', vm_ref)
                if not vm_rec["is_control_domain"]:
                    vm_labels.append(vm_rec["name_label"])

            self.assertEquals(vm_labels, ['1'])

        def ensure_vbd_was_torn_down():
            vbd_labels = []
            for vbd_ref in xenapi_fake.get_all('VBD'):
                vbd_rec = xenapi_fake.get_record('VBD', vbd_ref)
                vbd_labels.append(vbd_rec["vm_name_label"])

            self.assertEquals(vbd_labels, ['1'])

        def ensure_vdi_was_torn_down():
            for vdi_ref in xenapi_fake.get_all('VDI'):
                vdi_rec = xenapi_fake.get_record('VDI', vdi_ref)
                name_label = vdi_rec["name_label"]
                self.assert_(not name_label.endswith('snapshot'))

        def check():
            ensure_vm_was_torn_down()
            ensure_vbd_was_torn_down()
            ensure_vdi_was_torn_down()

        check()

    def create_vm_record(self, conn, os_type, instance_id=1):
        instances = conn.list_instances()
        self.assertEquals(instances, [str(instance_id)])

        # Get Nova record for VM
        vm_info = conn.get_info(instance_id)
        # Get XenAPI record for VM
        vms = [rec for ref, rec
               in xenapi_fake.get_all_records('VM').iteritems()
               if not rec['is_control_domain']]
        vm = vms[0]
        self.vm_info = vm_info
        self.vm = vm

    def check_vm_record(self, conn, check_injection=False):
        # Check that m1.large above turned into the right thing.
        instance_type = db.instance_type_get_by_name(conn, 'm1.large')
        mem_kib = long(instance_type['memory_mb']) << 10
        mem_bytes = str(mem_kib << 10)
        vcpus = instance_type['vcpus']
        self.assertEquals(self.vm_info['max_mem'], mem_kib)
        self.assertEquals(self.vm_info['mem'], mem_kib)
        self.assertEquals(self.vm['memory_static_max'], mem_bytes)
        self.assertEquals(self.vm['memory_dynamic_max'], mem_bytes)
        self.assertEquals(self.vm['memory_dynamic_min'], mem_bytes)
        self.assertEquals(self.vm['VCPUs_max'], str(vcpus))
        self.assertEquals(self.vm['VCPUs_at_startup'], str(vcpus))

        # Check that the VM is running according to Nova
        self.assertEquals(self.vm_info['state'], power_state.RUNNING)

        # Check that the VM is running according to XenAPI.
        self.assertEquals(self.vm['power_state'], 'Running')

        if check_injection:
            xenstore_data = self.vm['xenstore_data']
            key = 'vm-data/networking/DEADBEEF0000'
            xenstore_value = xenstore_data[key]
            tcpip_data = ast.literal_eval(xenstore_value)
            self.assertEquals(tcpip_data,
                              {'broadcast': '192.168.0.255',
                               'dns': ['192.168.0.1'],
                               'gateway': '192.168.0.1',
                               'gateway6': 'dead:beef::1',
                               'ip6s': [{'enabled': '1',
                                         'ip': 'dead:beef::dcad:beff:feef:0',
                                               'netmask': '64'}],
                               'ips': [{'enabled': '1',
                                        'ip': '192.168.0.100',
                                        'netmask': '255.255.255.0'}],
                               'label': 'fake',
                               'mac': 'DE:AD:BE:EF:00:00'})

    def check_vm_params_for_windows(self):
        self.assertEquals(self.vm['platform']['nx'], 'true')
        self.assertEquals(self.vm['HVM_boot_params'], {'order': 'dc'})
        self.assertEquals(self.vm['HVM_boot_policy'], 'BIOS order')

        # check that these are not set
        self.assertEquals(self.vm['PV_args'], '')
        self.assertEquals(self.vm['PV_bootloader'], '')
        self.assertEquals(self.vm['PV_kernel'], '')
        self.assertEquals(self.vm['PV_ramdisk'], '')

    def check_vm_params_for_linux(self):
        self.assertEquals(self.vm['platform']['nx'], 'false')
        self.assertEquals(self.vm['PV_args'], '')
        self.assertEquals(self.vm['PV_bootloader'], 'pygrub')

        # check that these are not set
        self.assertEquals(self.vm['PV_kernel'], '')
        self.assertEquals(self.vm['PV_ramdisk'], '')
        self.assertEquals(self.vm['HVM_boot_params'], {})
        self.assertEquals(self.vm['HVM_boot_policy'], '')

    def check_vm_params_for_linux_with_external_kernel(self):
        self.assertEquals(self.vm['platform']['nx'], 'false')
        self.assertEquals(self.vm['PV_args'], 'root=/dev/xvda1')
        self.assertNotEquals(self.vm['PV_kernel'], '')
        self.assertNotEquals(self.vm['PV_ramdisk'], '')

        # check that these are not set
        self.assertEquals(self.vm['HVM_boot_params'], {})
        self.assertEquals(self.vm['HVM_boot_policy'], '')

    def _test_spawn(self, image_ref, kernel_id, ramdisk_id,
                    instance_type_id="3", os_type="linux",
<<<<<<< HEAD
                    instance_id=1, check_injection=False, create_record=True):
=======
                    architecture="x86-64", instance_id=1,
                    check_injection=False):
>>>>>>> 29e2d55e
        stubs.stubout_loopingcall_start(self.stubs)
        values = {'id': instance_id,
                  'project_id': self.project.id,
                  'user_id': self.user.id,
                  'image_ref': image_ref,
                  'kernel_id': kernel_id,
                  'ramdisk_id': ramdisk_id,
                  'instance_type_id': instance_type_id,
<<<<<<< HEAD
                  'os_type': os_type}
        if create_record:
            instance = db.instance_create(self.context, values)
            network_info = [({'bridge': 'fa0', 'id': 0, 'injected': True},
                              {'broadcast': '192.168.0.255',
                               'dns': ['192.168.0.1'],
                               'gateway': '192.168.0.1',
                               'gateway6': 'dead:beef::1',
                               'ip6s': [{'enabled': '1',
                                         'ip': 'dead:beef::dcad:beff:feef:0',
                                               'netmask': '64'}],
                               'ips': [{'enabled': '1',
                                        'ip': '192.168.0.100',
                                        'netmask': '255.255.255.0'}],
                               'label': 'fake',
                               'mac': 'DE:AD:BE:EF:00:00',
                               'rxtx_cap': 3})]
            self.conn.spawn(instance, network_info)
        else:
            instance = db.instance_get(self.context, instance_id)
=======
                  'mac_address': 'aa:bb:cc:dd:ee:ff',
                  'os_type': os_type,
                  'architecture': architecture}
        instance = db.instance_create(self.context, values)
        self.conn.spawn(instance)
>>>>>>> 29e2d55e
        self.create_vm_record(self.conn, os_type, instance_id)
        self.check_vm_record(self.conn, check_injection)
        self.assertTrue(instance.os_type)
        self.assertTrue(instance.architecture)

    def test_spawn_not_enough_memory(self):
        FLAGS.xenapi_image_service = 'glance'
        self.assertRaises(Exception,
                          self._test_spawn,
                          1, 2, 3, "4")  # m1.xlarge

    def test_spawn_raw_objectstore(self):
        FLAGS.xenapi_image_service = 'objectstore'
        self._test_spawn(1, None, None)

    def test_spawn_objectstore(self):
        FLAGS.xenapi_image_service = 'objectstore'
        self._test_spawn(1, 2, 3)

    @stub_vm_utils_with_vdi_attached_here
    def test_spawn_raw_glance(self):
        FLAGS.xenapi_image_service = 'glance'
        self._test_spawn(glance_stubs.FakeGlance.IMAGE_RAW, None, None)
        self.check_vm_params_for_linux()

    def test_spawn_vhd_glance_linux(self):
        FLAGS.xenapi_image_service = 'glance'
        self._test_spawn(glance_stubs.FakeGlance.IMAGE_VHD, None, None,
                         os_type="linux", architecture="x86-64")
        self.check_vm_params_for_linux()

    def test_spawn_vhd_glance_swapdisk(self):
        # Change the default host_call_plugin to one that'll return
        # a swap disk
        orig_func = stubs.FakeSessionForVMTests.host_call_plugin

        stubs.FakeSessionForVMTests.host_call_plugin = \
                stubs.FakeSessionForVMTests.host_call_plugin_swap

        try:
            # We'll steal the above glance linux test
            self.test_spawn_vhd_glance_linux()
        finally:
            # Make sure to put this back
            stubs.FakeSessionForVMTests.host_call_plugin = orig_func

        # We should have 2 VBDs.
        self.assertEqual(len(self.vm['VBDs']), 2)
        # Now test that we have 1.
        self.tearDown()
        self.setUp()
        self.test_spawn_vhd_glance_linux()
        self.assertEqual(len(self.vm['VBDs']), 1)

    def test_spawn_vhd_glance_windows(self):
        FLAGS.xenapi_image_service = 'glance'
        self._test_spawn(glance_stubs.FakeGlance.IMAGE_VHD, None, None,
                         os_type="windows", architecture="i386")
        self.check_vm_params_for_windows()

    def test_spawn_glance(self):
        FLAGS.xenapi_image_service = 'glance'
        self._test_spawn(glance_stubs.FakeGlance.IMAGE_MACHINE,
                         glance_stubs.FakeGlance.IMAGE_KERNEL,
                         glance_stubs.FakeGlance.IMAGE_RAMDISK)
        self.check_vm_params_for_linux_with_external_kernel()

    def test_spawn_netinject_file(self):
        FLAGS.xenapi_image_service = 'glance'
        db_fakes.stub_out_db_instance_api(self.stubs, injected=True)

        self._tee_executed = False

        def _tee_handler(cmd, **kwargs):
            input = kwargs.get('process_input', None)
            self.assertNotEqual(input, None)
            config = [line.strip() for line in input.split("\n")]
            # Find the start of eth0 configuration and check it
            index = config.index('auto eth0')
            self.assertEquals(config[index + 1:index + 8], [
                'iface eth0 inet static',
                'address 192.168.0.100',
                'netmask 255.255.255.0',
                'broadcast 192.168.0.255',
                'gateway 192.168.0.1',
                'dns-nameservers 192.168.0.1',
                ''])
            self._tee_executed = True
            return '', ''

        fake_utils.fake_execute_set_repliers([
            # Capture the sudo tee .../etc/network/interfaces command
            (r'(sudo\s+)?tee.*interfaces', _tee_handler),
        ])
        FLAGS.xenapi_image_service = 'glance'
        self._test_spawn(glance_stubs.FakeGlance.IMAGE_MACHINE,
                         glance_stubs.FakeGlance.IMAGE_KERNEL,
                         glance_stubs.FakeGlance.IMAGE_RAMDISK,
                         check_injection=True)
        self.assertTrue(self._tee_executed)

    def test_spawn_netinject_xenstore(self):
        FLAGS.xenapi_image_service = 'glance'
        db_fakes.stub_out_db_instance_api(self.stubs, injected=True)

        self._tee_executed = False

        def _mount_handler(cmd, *ignore_args, **ignore_kwargs):
            # When mounting, create real files under the mountpoint to simulate
            # files in the mounted filesystem

            # mount point will be the last item of the command list
            self._tmpdir = cmd[len(cmd) - 1]
            LOG.debug(_('Creating files in %s to simulate guest agent' %
                self._tmpdir))
            os.makedirs(os.path.join(self._tmpdir, 'usr', 'sbin'))
            # Touch the file using open
            open(os.path.join(self._tmpdir, 'usr', 'sbin',
                'xe-update-networking'), 'w').close()
            return '', ''

        def _umount_handler(cmd, *ignore_args, **ignore_kwargs):
            # Umount would normall make files in the m,ounted filesystem
            # disappear, so do that here
            LOG.debug(_('Removing simulated guest agent files in %s' %
                self._tmpdir))
            os.remove(os.path.join(self._tmpdir, 'usr', 'sbin',
                'xe-update-networking'))
            os.rmdir(os.path.join(self._tmpdir, 'usr', 'sbin'))
            os.rmdir(os.path.join(self._tmpdir, 'usr'))
            return '', ''

        def _tee_handler(cmd, *ignore_args, **ignore_kwargs):
            self._tee_executed = True
            return '', ''

        fake_utils.fake_execute_set_repliers([
            (r'(sudo\s+)?mount', _mount_handler),
            (r'(sudo\s+)?umount', _umount_handler),
            (r'(sudo\s+)?tee.*interfaces', _tee_handler)])
        self._test_spawn(1, 2, 3, check_injection=True)

        # tee must not run in this case, where an injection-capable
        # guest agent is detected
        self.assertFalse(self._tee_executed)

    @test.skip_test("Never gets an address, not sure why")
    def test_spawn_vlanmanager(self):
        self.flags(xenapi_image_service='glance',
                   network_manager='nova.network.manager.VlanManager',
                   network_driver='nova.network.xenapi_net',
                   vlan_interface='fake0')

        def dummy(*args, **kwargs):
            pass

        self.stubs.Set(VMOps, 'create_vifs', dummy)
        # Reset network table
        xenapi_fake.reset_table('network')
        # Instance id = 2 will use vlan network (see db/fakes.py)
        ctxt = self.context.elevated()
        instance_ref = self._create_instance(2)
        network_bk = self.network
        # Ensure we use xenapi_net driver
        self.network = utils.import_object(FLAGS.network_manager)
        networks = self.network.db.network_get_all(ctxt)
        for network in networks:
            self.network.set_network_host(ctxt, network['id'])

        self.network.allocate_for_instance(ctxt, instance_id=instance_ref.id,
                instance_type_id=1, project_id=self.project.id)
        self.network.setup_compute_network(ctxt, instance_ref.id)
        self._test_spawn(glance_stubs.FakeGlance.IMAGE_MACHINE,
                         glance_stubs.FakeGlance.IMAGE_KERNEL,
                         glance_stubs.FakeGlance.IMAGE_RAMDISK,
                         instance_id=instance_ref.id,
                         create_record=False)
        # TODO(salvatore-orlando): a complete test here would require
        # a check for making sure the bridge for the VM's VIF is
        # consistent with bridge specified in nova db
        self.network = network_bk

    def test_spawn_with_network_qos(self):
        self._create_instance()
        for vif_ref in xenapi_fake.get_all('VIF'):
            vif_rec = xenapi_fake.get_record('VIF', vif_ref)
            self.assertEquals(vif_rec['qos_algorithm_type'], 'ratelimit')
            self.assertEquals(vif_rec['qos_algorithm_params']['kbps'],
                              str(3 * 1024))

    def test_rescue(self):
        self.flags(xenapi_inject_image=False)
        instance = self._create_instance()
        conn = xenapi_conn.get_connection(False)
        conn.rescue(instance, None)

    def test_unrescue(self):
        instance = self._create_instance()
        conn = xenapi_conn.get_connection(False)
        # Ensure that it will not unrescue a non-rescued instance.
        self.assertRaises(Exception, conn.unrescue, instance, None)

    def tearDown(self):
        super(XenAPIVMTestCase, self).tearDown()
        self.manager.delete_project(self.project)
        self.manager.delete_user(self.user)
        self.vm_info = None
        self.vm = None
        self.stubs.UnsetAll()

    def _create_instance(self, instance_id=1):
        """Creates and spawns a test instance."""
        stubs.stubout_loopingcall_start(self.stubs)
        values = {
            'id': instance_id,
            'project_id': self.project.id,
            'user_id': self.user.id,
            'image_ref': 1,
            'kernel_id': 2,
            'ramdisk_id': 3,
            'instance_type_id': '3',  # m1.large
<<<<<<< HEAD
            'os_type': 'linux'}
=======
            'mac_address': 'aa:bb:cc:dd:ee:ff',
            'os_type': 'linux',
            'architecture': 'x86-64'}
>>>>>>> 29e2d55e
        instance = db.instance_create(self.context, values)
        network_info = [({'bridge': 'fa0', 'id': 0, 'injected': False},
                          {'broadcast': '192.168.0.255',
                           'dns': ['192.168.0.1'],
                           'gateway': '192.168.0.1',
                           'gateway6': 'dead:beef::1',
                           'ip6s': [{'enabled': '1',
                                     'ip': 'dead:beef::dcad:beff:feef:0',
                                           'netmask': '64'}],
                           'ips': [{'enabled': '1',
                                    'ip': '192.168.0.100',
                                    'netmask': '255.255.255.0'}],
                           'label': 'fake',
                           'mac': 'DE:AD:BE:EF:00:00',
                           'rxtx_cap': 3})]
        self.conn.spawn(instance, network_info)
        return instance


class XenAPIDiffieHellmanTestCase(test.TestCase):
    """Unit tests for Diffie-Hellman code."""
    def setUp(self):
        super(XenAPIDiffieHellmanTestCase, self).setUp()
        self.alice = vmops.SimpleDH()
        self.bob = vmops.SimpleDH()

    def test_shared(self):
        alice_pub = self.alice.get_public()
        bob_pub = self.bob.get_public()
        alice_shared = self.alice.compute_shared(bob_pub)
        bob_shared = self.bob.compute_shared(alice_pub)
        self.assertEquals(alice_shared, bob_shared)

    def _test_encryption(self, message):
        enc = self.alice.encrypt(message)
        self.assertFalse(enc.endswith('\n'))
        dec = self.bob.decrypt(enc)
        self.assertEquals(dec, message)

    def test_encrypt_simple_message(self):
        self._test_encryption('This is a simple message.')

    def test_encrypt_message_with_newlines_at_end(self):
        self._test_encryption('This message has a newline at the end.\n')

    def test_encrypt_many_newlines_at_end(self):
        self._test_encryption('Message with lotsa newlines.\n\n\n')

    def test_encrypt_newlines_inside_message(self):
        self._test_encryption('Message\nwith\ninterior\nnewlines.')

    def test_encrypt_with_leading_newlines(self):
        self._test_encryption('\n\nMessage with leading newlines.')

    def test_encrypt_really_long_message(self):
        self._test_encryption(''.join(['abcd' for i in xrange(1024)]))

    def tearDown(self):
        super(XenAPIDiffieHellmanTestCase, self).tearDown()


class XenAPIMigrateInstance(test.TestCase):
    """Unit test for verifying migration-related actions."""

    def setUp(self):
        super(XenAPIMigrateInstance, self).setUp()
        self.stubs = stubout.StubOutForTesting()
        FLAGS.target_host = '127.0.0.1'
        FLAGS.xenapi_connection_url = 'test_url'
        FLAGS.xenapi_connection_password = 'test_pass'
        db_fakes.stub_out_db_instance_api(self.stubs)
        stubs.stub_out_get_target(self.stubs)
        xenapi_fake.reset()
        xenapi_fake.create_network('fake', FLAGS.flat_network_bridge)
        self.manager = manager.AuthManager()
        self.user = self.manager.create_user('fake', 'fake', 'fake',
                                             admin=True)
        self.project = self.manager.create_project('fake', 'fake', 'fake')
        self.context = context.RequestContext('fake', 'fake', False)
        self.values = {'id': 1,
                  'project_id': self.project.id,
                  'user_id': self.user.id,
                  'image_ref': 1,
                  'kernel_id': None,
                  'ramdisk_id': None,
                  'local_gb': 5,
                  'instance_type_id': '3',  # m1.large
<<<<<<< HEAD
                  'os_type': 'linux'}
=======
                  'mac_address': 'aa:bb:cc:dd:ee:ff',
                  'os_type': 'linux',
                  'architecture': 'x86-64'}
>>>>>>> 29e2d55e

        fake_utils.stub_out_utils_execute(self.stubs)
        stubs.stub_out_migration_methods(self.stubs)
        stubs.stubout_get_this_vm_uuid(self.stubs)
        glance_stubs.stubout_glance_client(self.stubs)

    def tearDown(self):
        super(XenAPIMigrateInstance, self).tearDown()
        self.manager.delete_project(self.project)
        self.manager.delete_user(self.user)
        self.stubs.UnsetAll()

    def test_migrate_disk_and_power_off(self):
        instance = db.instance_create(self.context, self.values)
        stubs.stubout_session(self.stubs, stubs.FakeSessionForMigrationTests)
        conn = xenapi_conn.get_connection(False)
        conn.migrate_disk_and_power_off(instance, '127.0.0.1')

    def test_finish_resize(self):
        instance = db.instance_create(self.context, self.values)
        stubs.stubout_session(self.stubs, stubs.FakeSessionForMigrationTests)
        stubs.stubout_loopingcall_start(self.stubs)
        conn = xenapi_conn.get_connection(False)
        network_info = [({'bridge': 'fa0', 'id': 0, 'injected': False},
                          {'broadcast': '192.168.0.255',
                           'dns': ['192.168.0.1'],
                           'gateway': '192.168.0.1',
                           'gateway6': 'dead:beef::1',
                           'ip6s': [{'enabled': '1',
                                     'ip': 'dead:beef::dcad:beff:feef:0',
                                           'netmask': '64'}],
                           'ips': [{'enabled': '1',
                                    'ip': '192.168.0.100',
                                    'netmask': '255.255.255.0'}],
                           'label': 'fake',
                           'mac': 'DE:AD:BE:EF:00:00',
                           'rxtx_cap': 3})]
        conn.finish_resize(instance, dict(base_copy='hurr', cow='durr'),
                                                           network_info)


class XenAPIDetermineDiskImageTestCase(test.TestCase):
    """Unit tests for code that detects the ImageType."""
    def setUp(self):
        super(XenAPIDetermineDiskImageTestCase, self).setUp()
        glance_stubs.stubout_glance_client(self.stubs)

        class FakeInstance(object):
            pass

        self.fake_instance = FakeInstance()
        self.fake_instance.id = 42
        self.fake_instance.os_type = 'linux'
        self.fake_instance.architecture = 'x86-64'

    def assert_disk_type(self, disk_type):
        dt = vm_utils.VMHelper.determine_disk_image_type(
            self.fake_instance)
        self.assertEqual(disk_type, dt)

    def test_instance_disk(self):
        """If a kernel is specified, the image type is DISK (aka machine)."""
        FLAGS.xenapi_image_service = 'objectstore'
        self.fake_instance.image_ref = glance_stubs.FakeGlance.IMAGE_MACHINE
        self.fake_instance.kernel_id = glance_stubs.FakeGlance.IMAGE_KERNEL
        self.assert_disk_type(vm_utils.ImageType.DISK)

    def test_instance_disk_raw(self):
        """
        If the kernel isn't specified, and we're not using Glance, then
        DISK_RAW is assumed.
        """
        FLAGS.xenapi_image_service = 'objectstore'
        self.fake_instance.image_ref = glance_stubs.FakeGlance.IMAGE_RAW
        self.fake_instance.kernel_id = None
        self.assert_disk_type(vm_utils.ImageType.DISK_RAW)

    def test_glance_disk_raw(self):
        """
        If we're using Glance, then defer to the image_type field, which in
        this case will be 'raw'.
        """
        FLAGS.xenapi_image_service = 'glance'
        self.fake_instance.image_ref = glance_stubs.FakeGlance.IMAGE_RAW
        self.fake_instance.kernel_id = None
        self.assert_disk_type(vm_utils.ImageType.DISK_RAW)

    def test_glance_disk_vhd(self):
        """
        If we're using Glance, then defer to the image_type field, which in
        this case will be 'vhd'.
        """
        FLAGS.xenapi_image_service = 'glance'
        self.fake_instance.image_ref = glance_stubs.FakeGlance.IMAGE_VHD
        self.fake_instance.kernel_id = None
        self.assert_disk_type(vm_utils.ImageType.DISK_VHD)


class CompareVersionTestCase(test.TestCase):
    def test_less_than(self):
        """Test that cmp_version compares a as less than b"""
        self.assertTrue(vmops.cmp_version('1.2.3.4', '1.2.3.5') < 0)

    def test_greater_than(self):
        """Test that cmp_version compares a as greater than b"""
        self.assertTrue(vmops.cmp_version('1.2.3.5', '1.2.3.4') > 0)

    def test_equal(self):
        """Test that cmp_version compares a as equal to b"""
        self.assertTrue(vmops.cmp_version('1.2.3.4', '1.2.3.4') == 0)

    def test_non_lexical(self):
        """Test that cmp_version compares non-lexically"""
        self.assertTrue(vmops.cmp_version('1.2.3.10', '1.2.3.4') > 0)

    def test_length(self):
        """Test that cmp_version compares by length as last resort"""
        self.assertTrue(vmops.cmp_version('1.2.3', '1.2.3.4') < 0)


class FakeXenApi(object):
    """Fake XenApi for testing HostState."""

    class FakeSR(object):
        def get_record(self, ref):
            return {'virtual_allocation': 10000,
                    'physical_utilisation': 20000}

    SR = FakeSR()


class FakeSession(object):
    """Fake Session class for HostState testing."""

    def async_call_plugin(self, *args):
        return None

    def wait_for_task(self, *args):
        vm = {'total': 10,
              'overhead': 20,
              'free': 30,
              'free-computed': 40}
        return json.dumps({'host_memory': vm})

    def get_xenapi(self):
        return FakeXenApi()


class HostStateTestCase(test.TestCase):
    """Tests HostState, which holds metrics from XenServer that get
    reported back to the Schedulers."""

    def _fake_safe_find_sr(self, session):
        """None SR ref since we're ignoring it in FakeSR."""
        return None

    def test_host_state(self):
        self.stubs = stubout.StubOutForTesting()
        self.stubs.Set(vm_utils, 'safe_find_sr', self._fake_safe_find_sr)
        host_state = xenapi_conn.HostState(FakeSession())
        stats = host_state._stats
        self.assertEquals(stats['disk_total'], 10000)
        self.assertEquals(stats['disk_used'], 20000)
        self.assertEquals(stats['host_memory_total'], 10)
        self.assertEquals(stats['host_memory_overhead'], 20)
        self.assertEquals(stats['host_memory_free'], 30)
        self.assertEquals(stats['host_memory_free_computed'], 40)<|MERGE_RESOLUTION|>--- conflicted
+++ resolved
@@ -83,13 +83,8 @@
                   'kernel_id': 2,
                   'ramdisk_id': 3,
                   'instance_type_id': '3',  # m1.large
-<<<<<<< HEAD
-                  'os_type': 'linux'}
-=======
-                  'mac_address': 'aa:bb:cc:dd:ee:ff',
                   'os_type': 'linux',
                   'architecture': 'x86-64'}
->>>>>>> 29e2d55e
 
     def _create_volume(self, size='0'):
         """Create a volume object."""
@@ -215,8 +210,8 @@
                 'kernel_id': 2,
                 'ramdisk_id': 3,
                 'instance_type_id': '3',  # m1.large
-<<<<<<< HEAD
-                'os_type': 'linux'}
+                'os_type': 'linux',
+                'architecture': 'x86-64'}
             network_info = [({'bridge': 'fa0', 'id': 0, 'injected': False},
                               {'broadcast': '192.168.0.255',
                                'dns': ['192.168.0.1'],
@@ -231,11 +226,6 @@
                                'label': 'fake',
                                'mac': 'DE:AD:BE:EF:00:00',
                                'rxtx_cap': 3})]
-=======
-                'mac_address': 'aa:bb:cc:dd:ee:ff',
-                'os_type': 'linux',
-                'architecture': 'x86-64'}
->>>>>>> 29e2d55e
             instance = db.instance_create(self.context, values)
             self.conn.spawn(instance, network_info)
 
@@ -393,12 +383,8 @@
 
     def _test_spawn(self, image_ref, kernel_id, ramdisk_id,
                     instance_type_id="3", os_type="linux",
-<<<<<<< HEAD
-                    instance_id=1, check_injection=False, create_record=True):
-=======
                     architecture="x86-64", instance_id=1,
                     check_injection=False):
->>>>>>> 29e2d55e
         stubs.stubout_loopingcall_start(self.stubs)
         values = {'id': instance_id,
                   'project_id': self.project.id,
@@ -407,34 +393,24 @@
                   'kernel_id': kernel_id,
                   'ramdisk_id': ramdisk_id,
                   'instance_type_id': instance_type_id,
-<<<<<<< HEAD
-                  'os_type': os_type}
-        if create_record:
-            instance = db.instance_create(self.context, values)
-            network_info = [({'bridge': 'fa0', 'id': 0, 'injected': True},
-                              {'broadcast': '192.168.0.255',
-                               'dns': ['192.168.0.1'],
-                               'gateway': '192.168.0.1',
-                               'gateway6': 'dead:beef::1',
-                               'ip6s': [{'enabled': '1',
-                                         'ip': 'dead:beef::dcad:beff:feef:0',
-                                               'netmask': '64'}],
-                               'ips': [{'enabled': '1',
-                                        'ip': '192.168.0.100',
-                                        'netmask': '255.255.255.0'}],
-                               'label': 'fake',
-                               'mac': 'DE:AD:BE:EF:00:00',
-                               'rxtx_cap': 3})]
-            self.conn.spawn(instance, network_info)
-        else:
-            instance = db.instance_get(self.context, instance_id)
-=======
-                  'mac_address': 'aa:bb:cc:dd:ee:ff',
                   'os_type': os_type,
                   'architecture': architecture}
         instance = db.instance_create(self.context, values)
-        self.conn.spawn(instance)
->>>>>>> 29e2d55e
+        network_info = [({'bridge': 'fa0', 'id': 0, 'injected': True},
+                          {'broadcast': '192.168.0.255',
+                           'dns': ['192.168.0.1'],
+                           'gateway': '192.168.0.1',
+                           'gateway6': 'dead:beef::1',
+                           'ip6s': [{'enabled': '1',
+                                     'ip': 'dead:beef::dcad:beff:feef:0',
+                                           'netmask': '64'}],
+                           'ips': [{'enabled': '1',
+                                    'ip': '192.168.0.100',
+                                    'netmask': '255.255.255.0'}],
+                           'label': 'fake',
+                           'mac': 'DE:AD:BE:EF:00:00',
+                           'rxtx_cap': 3})]
+        self.conn.spawn(instance, network_info)
         self.create_vm_record(self.conn, os_type, instance_id)
         self.check_vm_record(self.conn, check_injection)
         self.assertTrue(instance.os_type)
@@ -656,13 +632,8 @@
             'kernel_id': 2,
             'ramdisk_id': 3,
             'instance_type_id': '3',  # m1.large
-<<<<<<< HEAD
-            'os_type': 'linux'}
-=======
-            'mac_address': 'aa:bb:cc:dd:ee:ff',
             'os_type': 'linux',
             'architecture': 'x86-64'}
->>>>>>> 29e2d55e
         instance = db.instance_create(self.context, values)
         network_info = [({'bridge': 'fa0', 'id': 0, 'injected': False},
                           {'broadcast': '192.168.0.255',
@@ -750,13 +721,8 @@
                   'ramdisk_id': None,
                   'local_gb': 5,
                   'instance_type_id': '3',  # m1.large
-<<<<<<< HEAD
-                  'os_type': 'linux'}
-=======
-                  'mac_address': 'aa:bb:cc:dd:ee:ff',
                   'os_type': 'linux',
                   'architecture': 'x86-64'}
->>>>>>> 29e2d55e
 
         fake_utils.stub_out_utils_execute(self.stubs)
         stubs.stub_out_migration_methods(self.stubs)
