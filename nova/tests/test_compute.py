# vim: tabstop=4 shiftwidth=4 softtabstop=4

# Copyright 2010 United States Government as represented by the
# Administrator of the National Aeronautics and Space Administration.
# All Rights Reserved.
#
#    Licensed under the Apache License, Version 2.0 (the "License"); you may
#    not use this file except in compliance with the License. You may obtain
#    a copy of the License at
#
#         http://www.apache.org/licenses/LICENSE-2.0
#
#    Unless required by applicable law or agreed to in writing, software
#    distributed under the License is distributed on an "AS IS" BASIS, WITHOUT
#    WARRANTIES OR CONDITIONS OF ANY KIND, either express or implied. See the
#    License for the specific language governing permissions and limitations
#    under the License.
"""
Tests For Compute
"""

from nova import compute
from nova.compute import instance_types
from nova.compute import manager as compute_manager
from nova.compute import power_state
from nova import context
from nova import db
from nova.db.sqlalchemy import models
from nova.db.sqlalchemy import api as sqlalchemy_api
from nova import exception
from nova import flags
import nova.image.fake
from nova import log as logging
from nova import rpc
from nova import test
from nova import utils
from nova.notifier import test_notifier

LOG = logging.getLogger('nova.tests.compute')
FLAGS = flags.FLAGS
flags.DECLARE('stub_network', 'nova.compute.manager')
flags.DECLARE('live_migration_retry_count', 'nova.compute.manager')


class FakeTime(object):
    def __init__(self):
        self.counter = 0

    def sleep(self, t):
        self.counter += t


def nop_report_driver_status(self):
    pass


class ComputeTestCase(test.TestCase):
    """Test case for compute"""
    def setUp(self):
        super(ComputeTestCase, self).setUp()
        self.flags(connection_type='fake',
                   stub_network=True,
                   notification_driver='nova.notifier.test_notifier',
                   network_manager='nova.network.manager.FlatManager')
        self.compute = utils.import_object(FLAGS.compute_manager)
        self.compute_api = compute.API()
        self.user_id = 'fake'
        self.project_id = 'fake'
        self.context = context.RequestContext(self.user_id, self.project_id)
        test_notifier.NOTIFICATIONS = []

        def fake_show(meh, context, id):
            return {'id': 1, 'properties': {'kernel_id': 1, 'ramdisk_id': 1}}

        self.stubs.Set(nova.image.fake._FakeImageService, 'show', fake_show)

<<<<<<< HEAD
    def tearDown(self):
        self.manager.delete_user(self.user)
        self.manager.delete_project(self.project)
        super(ComputeTestCase, self).tearDown()

    def _create_instance(self, params=None):
=======
    def _create_instance(self, params={}):
>>>>>>> e2770a45
        """Create a test instance"""

        if params is None:
            params = {}
        inst = {}
        inst['image_ref'] = 1
        inst['reservation_id'] = 'r-fakeres'
        inst['launch_time'] = '10'
        inst['user_id'] = self.user_id
        inst['project_id'] = self.project_id
        type_id = instance_types.get_instance_type_by_name('m1.tiny')['id']
        inst['instance_type_id'] = type_id
        inst['ami_launch_index'] = 0
        inst.update(params)
        return db.instance_create(self.context, inst)['id']

    def _create_instance_type(self, params={}):
        """Create a test instance"""
        context = self.context.elevated()
        inst = {}
        inst['name'] = 'm1.small'
        inst['memory_mb'] = '1024'
        inst['vcpus'] = '1'
        inst['local_gb'] = '20'
        inst['flavorid'] = '1'
        inst['swap'] = '2048'
        inst['rxtx_quota'] = 100
        inst['rxtx_cap'] = 200
        inst.update(params)
        return db.instance_type_create(context, inst)['id']

    def _create_group(self):
        values = {'name': 'testgroup',
                  'description': 'testgroup',
                  'user_id': self.user_id,
                  'project_id': self.project_id}
        return db.security_group_create(self.context, values)

    def _get_dummy_instance(self):
        """Get mock-return-value instance object
           Use this when any testcase executed later than test_run_terminate
        """
        vol1 = models.Volume()
        vol1['id'] = 1
        vol2 = models.Volume()
        vol2['id'] = 2
        instance_ref = models.Instance()
        instance_ref['id'] = 1
        instance_ref['volumes'] = [vol1, vol2]
        instance_ref['hostname'] = 'hostname-1'
        instance_ref['host'] = 'dummy'
        return instance_ref

    def test_create_instance_defaults_display_name(self):
        """Verify that an instance cannot be created without a display_name."""
        cases = [dict(), dict(display_name=None)]
        for instance in cases:
            ref = self.compute_api.create(self.context,
                instance_types.get_default_instance_type(), None, **instance)
            try:
                self.assertNotEqual(ref[0]['display_name'], None)
            finally:
                db.instance_destroy(self.context, ref[0]['id'])

    def test_create_instance_associates_security_groups(self):
        """Make sure create associates security groups"""
        group = self._create_group()
        ref = self.compute_api.create(
                self.context,
                instance_type=instance_types.get_default_instance_type(),
                image_href=None,
                security_group=['testgroup'])
        try:
            self.assertEqual(len(db.security_group_get_by_instance(
                             self.context, ref[0]['id'])), 1)
            group = db.security_group_get(self.context, group['id'])
            self.assert_(len(group.instances) == 1)
        finally:
            db.security_group_destroy(self.context, group['id'])
            db.instance_destroy(self.context, ref[0]['id'])

    def test_default_hostname_generator(self):
        cases = [(None, 'server_1'), ('Hello, Server!', 'hello_server'),
                 ('<}\x1fh\x10e\x08l\x02l\x05o\x12!{>', 'hello')]
        for display_name, hostname in cases:
            ref = self.compute_api.create(self.context,
                instance_types.get_default_instance_type(), None,
                display_name=display_name)
            try:
                self.assertEqual(ref[0]['hostname'], hostname)
            finally:
                db.instance_destroy(self.context, ref[0]['id'])

    def test_destroy_instance_disassociates_security_groups(self):
        """Make sure destroying disassociates security groups"""
        group = self._create_group()

        ref = self.compute_api.create(
                self.context,
                instance_type=instance_types.get_default_instance_type(),
                image_href=None,
                security_group=['testgroup'])
        try:
            db.instance_destroy(self.context, ref[0]['id'])
            group = db.security_group_get(self.context, group['id'])
            self.assert_(len(group.instances) == 0)
        finally:
            db.security_group_destroy(self.context, group['id'])

    def test_destroy_security_group_disassociates_instances(self):
        """Make sure destroying security groups disassociates instances"""
        group = self._create_group()

        ref = self.compute_api.create(
                self.context,
                instance_type=instance_types.get_default_instance_type(),
                image_href=None,
                security_group=['testgroup'])

        try:
            db.security_group_destroy(self.context, group['id'])
            group = db.security_group_get(context.get_admin_context(
                                          read_deleted=True), group['id'])
            self.assert_(len(group.instances) == 0)
        finally:
            db.instance_destroy(self.context, ref[0]['id'])

    def test_run_terminate(self):
        """Make sure it is possible to  run and terminate instance"""
        instance_id = self._create_instance()

        self.compute.run_instance(self.context, instance_id)

        instances = db.instance_get_all(context.get_admin_context())
        LOG.info(_("Running instances: %s"), instances)
        self.assertEqual(len(instances), 1)

        self.compute.terminate_instance(self.context, instance_id)

        instances = db.instance_get_all(context.get_admin_context())
        LOG.info(_("After terminating instances: %s"), instances)
        self.assertEqual(len(instances), 0)

    def test_run_terminate_timestamps(self):
        """Make sure timestamps are set for launched and destroyed"""
        instance_id = self._create_instance()
        instance_ref = db.instance_get(self.context, instance_id)
        self.assertEqual(instance_ref['launched_at'], None)
        self.assertEqual(instance_ref['deleted_at'], None)
        launch = utils.utcnow()
        self.compute.run_instance(self.context, instance_id)
        instance_ref = db.instance_get(self.context, instance_id)
        self.assert_(instance_ref['launched_at'] > launch)
        self.assertEqual(instance_ref['deleted_at'], None)
        terminate = utils.utcnow()
        self.compute.terminate_instance(self.context, instance_id)
        self.context = self.context.elevated(True)
        instance_ref = db.instance_get(self.context, instance_id)
        self.assert_(instance_ref['launched_at'] < terminate)
        self.assert_(instance_ref['deleted_at'] > terminate)

    def test_stop(self):
        """Ensure instance can be stopped"""
        instance_id = self._create_instance()
        self.compute.run_instance(self.context, instance_id)
        self.compute.stop_instance(self.context, instance_id)
        self.compute.terminate_instance(self.context, instance_id)

    def test_start(self):
        """Ensure instance can be started"""
        instance_id = self._create_instance()
        self.compute.run_instance(self.context, instance_id)
        self.compute.stop_instance(self.context, instance_id)
        self.compute.start_instance(self.context, instance_id)
        self.compute.terminate_instance(self.context, instance_id)

    def test_pause(self):
        """Ensure instance can be paused"""
        instance_id = self._create_instance()
        self.compute.run_instance(self.context, instance_id)
        self.compute.pause_instance(self.context, instance_id)
        self.compute.unpause_instance(self.context, instance_id)
        self.compute.terminate_instance(self.context, instance_id)

    def test_suspend(self):
        """ensure instance can be suspended"""
        instance_id = self._create_instance()
        self.compute.run_instance(self.context, instance_id)
        self.compute.suspend_instance(self.context, instance_id)
        self.compute.resume_instance(self.context, instance_id)
        self.compute.terminate_instance(self.context, instance_id)

    def test_reboot(self):
        """Ensure instance can be rebooted"""
        instance_id = self._create_instance()
        self.compute.run_instance(self.context, instance_id)
        self.compute.reboot_instance(self.context, instance_id)
        self.compute.terminate_instance(self.context, instance_id)

    def test_set_admin_password(self):
        """Ensure instance can have its admin password set"""
        instance_id = self._create_instance()
        self.compute.run_instance(self.context, instance_id)
        self.compute.set_admin_password(self.context, instance_id)
        self.compute.terminate_instance(self.context, instance_id)

    def test_inject_file(self):
        """Ensure we can write a file to an instance"""
        instance_id = self._create_instance()
        self.compute.run_instance(self.context, instance_id)
        self.compute.inject_file(self.context, instance_id, "/tmp/test",
                "File Contents")
        self.compute.terminate_instance(self.context, instance_id)

    def test_agent_update(self):
        """Ensure instance can have its agent updated"""
        instance_id = self._create_instance()
        self.compute.run_instance(self.context, instance_id)
        self.compute.agent_update(self.context, instance_id,
                'http://127.0.0.1/agent', '00112233445566778899aabbccddeeff')
        self.compute.terminate_instance(self.context, instance_id)

    def test_snapshot(self):
        """Ensure instance can be snapshotted"""
        instance_id = self._create_instance()
        name = "myfakesnapshot"
        self.compute.run_instance(self.context, instance_id)
        self.compute.snapshot_instance(self.context, instance_id, name)
        self.compute.terminate_instance(self.context, instance_id)

    def test_console_output(self):
        """Make sure we can get console output from instance"""
        instance_id = self._create_instance()
        self.compute.run_instance(self.context, instance_id)

        console = self.compute.get_console_output(self.context,
                                                        instance_id)
        self.assert_(console)
        self.compute.terminate_instance(self.context, instance_id)

    def test_ajax_console(self):
        """Make sure we can get console output from instance"""
        instance_id = self._create_instance()
        self.compute.run_instance(self.context, instance_id)

        console = self.compute.get_ajax_console(self.context,
                                                instance_id)
        self.assert_(set(['token', 'host', 'port']).issubset(console.keys()))
        self.compute.terminate_instance(self.context, instance_id)

    def test_vnc_console(self):
        """Make sure we can a vnc console for an instance."""
        instance_id = self._create_instance()
        self.compute.run_instance(self.context, instance_id)

        console = self.compute.get_vnc_console(self.context,
                                               instance_id)
        self.assert_(console)
        self.compute.terminate_instance(self.context, instance_id)

    def test_run_instance_usage_notification(self):
        """Ensure run instance generates apropriate usage notification"""
        instance_id = self._create_instance()
        self.compute.run_instance(self.context, instance_id)
        self.assertEquals(len(test_notifier.NOTIFICATIONS), 1)
        msg = test_notifier.NOTIFICATIONS[0]
        self.assertEquals(msg['priority'], 'INFO')
        self.assertEquals(msg['event_type'], 'compute.instance.create')
        payload = msg['payload']
        self.assertEquals(payload['tenant_id'], self.project_id)
        self.assertEquals(payload['user_id'], self.user_id)
        self.assertEquals(payload['instance_id'], instance_id)
        self.assertEquals(payload['instance_type'], 'm1.tiny')
        type_id = instance_types.get_instance_type_by_name('m1.tiny')['id']
        self.assertEquals(str(payload['instance_type_id']), str(type_id))
        self.assertTrue('display_name' in payload)
        self.assertTrue('created_at' in payload)
        self.assertTrue('launched_at' in payload)
        self.assertEquals(payload['image_ref'], '1')
        self.compute.terminate_instance(self.context, instance_id)

    def test_terminate_usage_notification(self):
        """Ensure terminate_instance generates apropriate usage notification"""
        instance_id = self._create_instance()
        self.compute.run_instance(self.context, instance_id)
        test_notifier.NOTIFICATIONS = []
        self.compute.terminate_instance(self.context, instance_id)

        self.assertEquals(len(test_notifier.NOTIFICATIONS), 1)
        msg = test_notifier.NOTIFICATIONS[0]
        self.assertEquals(msg['priority'], 'INFO')
        self.assertEquals(msg['event_type'], 'compute.instance.delete')
        payload = msg['payload']
        self.assertEquals(payload['tenant_id'], self.project_id)
        self.assertEquals(payload['user_id'], self.user_id)
        self.assertEquals(payload['instance_id'], instance_id)
        self.assertEquals(payload['instance_type'], 'm1.tiny')
        type_id = instance_types.get_instance_type_by_name('m1.tiny')['id']
        self.assertEquals(str(payload['instance_type_id']), str(type_id))
        self.assertTrue('display_name' in payload)
        self.assertTrue('created_at' in payload)
        self.assertTrue('launched_at' in payload)
        self.assertEquals(payload['image_ref'], '1')

    def test_run_instance_existing(self):
        """Ensure failure when running an instance that already exists"""
        instance_id = self._create_instance()
        self.compute.run_instance(self.context, instance_id)
        self.assertRaises(exception.Error,
                          self.compute.run_instance,
                          self.context,
                          instance_id)
        self.compute.terminate_instance(self.context, instance_id)

    def test_lock(self):
        """ensure locked instance cannot be changed"""
        instance_id = self._create_instance()
        self.compute.run_instance(self.context, instance_id)

        non_admin_context = context.RequestContext(None, None, False, False)

        # decorator should return False (fail) with locked nonadmin context
        self.compute.lock_instance(self.context, instance_id)
        ret_val = self.compute.reboot_instance(non_admin_context, instance_id)
        self.assertEqual(ret_val, False)

        # decorator should return None (success) with unlocked nonadmin context
        self.compute.unlock_instance(self.context, instance_id)
        ret_val = self.compute.reboot_instance(non_admin_context, instance_id)
        self.assertEqual(ret_val, None)

        self.compute.terminate_instance(self.context, instance_id)

    def test_finish_resize(self):
        """Contrived test to ensure finish_resize doesn't raise anything"""

        def fake(*args, **kwargs):
            pass

        self.stubs.Set(self.compute.driver, 'finish_migration', fake)
        self.stubs.Set(self.compute.network_api, 'get_instance_nw_info', fake)
        context = self.context.elevated()
        instance_id = self._create_instance()
        instance_ref = db.instance_get(context, instance_id)
        self.compute.prep_resize(context, instance_ref['uuid'], 1)
        migration_ref = db.migration_get_by_instance_and_status(context,
                instance_ref['uuid'], 'pre-migrating')
        try:
            self.compute.finish_resize(context, instance_ref['uuid'],
                    int(migration_ref['id']), {})
        except KeyError, e:
            # Only catch key errors. We want other reasons for the test to
            # fail to actually error out so we don't obscure anything
            self.fail()

        self.compute.terminate_instance(self.context, instance_id)

    def test_resize_instance_notification(self):
        """Ensure notifications on instance migrate/resize"""
        instance_id = self._create_instance()
        context = self.context.elevated()
        inst_ref = db.instance_get(context, instance_id)

        self.compute.run_instance(self.context, instance_id)
        test_notifier.NOTIFICATIONS = []

        db.instance_update(self.context, instance_id, {'host': 'foo'})
        self.compute.prep_resize(context, inst_ref['uuid'], 1)
        migration_ref = db.migration_get_by_instance_and_status(context,
                inst_ref['uuid'], 'pre-migrating')

        self.assertEquals(len(test_notifier.NOTIFICATIONS), 1)
        msg = test_notifier.NOTIFICATIONS[0]
        self.assertEquals(msg['priority'], 'INFO')
        self.assertEquals(msg['event_type'], 'compute.instance.resize.prep')
        payload = msg['payload']
        self.assertEquals(payload['tenant_id'], self.project_id)
        self.assertEquals(payload['user_id'], self.user_id)
        self.assertEquals(payload['instance_id'], instance_id)
        self.assertEquals(payload['instance_type'], 'm1.tiny')
        type_id = instance_types.get_instance_type_by_name('m1.tiny')['id']
        self.assertEquals(str(payload['instance_type_id']), str(type_id))
        self.assertTrue('display_name' in payload)
        self.assertTrue('created_at' in payload)
        self.assertTrue('launched_at' in payload)
        self.assertEquals(payload['image_ref'], '1')
        self.compute.terminate_instance(context, instance_id)

    def test_resize_instance(self):
        """Ensure instance can be migrated/resized"""
        instance_id = self._create_instance()
        context = self.context.elevated()
        inst_ref = db.instance_get(context, instance_id)

        self.compute.run_instance(self.context, instance_id)
        db.instance_update(self.context, inst_ref['uuid'],
                           {'host': 'foo'})
        self.compute.prep_resize(context, inst_ref['uuid'], 1)
        migration_ref = db.migration_get_by_instance_and_status(context,
                inst_ref['uuid'], 'pre-migrating')
        self.compute.resize_instance(context, inst_ref['uuid'],
                migration_ref['id'])
        self.compute.terminate_instance(context, instance_id)

    def test_resize_invalid_flavor_fails(self):
        """Ensure invalid flavors raise"""
        instance_id = self._create_instance()
        context = self.context.elevated()
        self.compute.run_instance(self.context, instance_id)

        self.assertRaises(exception.NotFound, self.compute_api.resize,
                context, instance_id, 200)

        self.compute.terminate_instance(context, instance_id)

    def test_resize_down_fails(self):
        """Ensure resizing down raises and fails"""
        context = self.context.elevated()
        instance_id = self._create_instance()

        self.compute.run_instance(self.context, instance_id)
        inst_type = instance_types.get_instance_type_by_name('m1.xlarge')
        db.instance_update(self.context, instance_id,
                {'instance_type_id': inst_type['id']})

        self.assertRaises(exception.CannotResizeToSmallerSize,
                          self.compute_api.resize, context, instance_id, 1)

        self.compute.terminate_instance(context, instance_id)

    def test_resize_same_size_fails(self):
        """Ensure invalid flavors raise"""
        context = self.context.elevated()
        instance_id = self._create_instance()

        self.compute.run_instance(self.context, instance_id)

        self.assertRaises(exception.CannotResizeToSameSize,
                          self.compute_api.resize, context, instance_id, 1)

        self.compute.terminate_instance(context, instance_id)

    def test_finish_revert_resize(self):
        """Ensure that the flavor is reverted to the original on revert"""
        context = self.context.elevated()
        instance_id = self._create_instance()

        def fake(*args, **kwargs):
            pass

        self.stubs.Set(self.compute.driver, 'finish_migration', fake)
        self.stubs.Set(self.compute.driver, 'revert_migration', fake)
        self.stubs.Set(self.compute.network_api, 'get_instance_nw_info', fake)

        self.compute.run_instance(self.context, instance_id)

        # Confirm the instance size before the resize starts
        inst_ref = db.instance_get(context, instance_id)
        instance_type_ref = db.instance_type_get(context,
                inst_ref['instance_type_id'])
        self.assertEqual(instance_type_ref['flavorid'], 1)

        db.instance_update(self.context, instance_id, {'host': 'foo'})

        self.compute.prep_resize(context, inst_ref['uuid'], 3)

        migration_ref = db.migration_get_by_instance_and_status(context,
                inst_ref['uuid'], 'pre-migrating')

        self.compute.resize_instance(context, inst_ref['uuid'],
                migration_ref['id'])
        self.compute.finish_resize(context, inst_ref['uuid'],
                    int(migration_ref['id']), {})

        # Prove that the instance size is now the new size
        inst_ref = db.instance_get(context, instance_id)
        instance_type_ref = db.instance_type_get(context,
                inst_ref['instance_type_id'])
        self.assertEqual(instance_type_ref['flavorid'], 3)

        # Finally, revert and confirm the old flavor has been applied
        self.compute.revert_resize(context, inst_ref['uuid'],
                migration_ref['id'])
        self.compute.finish_revert_resize(context, inst_ref['uuid'],
                migration_ref['id'])

        inst_ref = db.instance_get(context, instance_id)
        instance_type_ref = db.instance_type_get(context,
                inst_ref['instance_type_id'])
        self.assertEqual(instance_type_ref['flavorid'], 1)

        self.compute.terminate_instance(context, instance_id)

    def test_get_by_flavor_id(self):
        type = instance_types.get_instance_type_by_flavor_id(1)
        self.assertEqual(type['name'], 'm1.tiny')

    def test_resize_same_source_fails(self):
        """Ensure instance fails to migrate when source and destination are
        the same host"""
        instance_id = self._create_instance()
        self.compute.run_instance(self.context, instance_id)
        inst_ref = db.instance_get(self.context, instance_id)
        self.assertRaises(exception.Error, self.compute.prep_resize,
                self.context, inst_ref['uuid'], 1)
        self.compute.terminate_instance(self.context, instance_id)

    def test_migrate(self):
        context = self.context.elevated()
        instance_id = self._create_instance()
        self.compute.run_instance(self.context, instance_id)
        # Migrate simply calls resize() without a flavor_id.
        self.compute_api.resize(context, instance_id, None)
        self.compute.terminate_instance(context, instance_id)

    def _setup_other_managers(self):
        self.volume_manager = utils.import_object(FLAGS.volume_manager)
        self.network_manager = utils.import_object(FLAGS.network_manager)
        self.compute_driver = utils.import_object(FLAGS.compute_driver)

    def test_pre_live_migration_instance_has_no_fixed_ip(self):
        """Confirm raising exception if instance doesn't have fixed_ip."""
        instance_ref = self._get_dummy_instance()
        c = context.get_admin_context()
        i_id = instance_ref['id']

        dbmock = self.mox.CreateMock(db)
        dbmock.instance_get(c, i_id).AndReturn(instance_ref)
        dbmock.instance_get_fixed_addresses(c, i_id).AndReturn(None)

        self.compute.db = dbmock
        self.mox.ReplayAll()
        self.assertRaises(exception.NotFound,
                          self.compute.pre_live_migration,
                          c, instance_ref['id'], time=FakeTime())

    def test_pre_live_migration_instance_has_volume(self):
        """Confirm setup_compute_volume is called when volume is mounted."""
        i_ref = self._get_dummy_instance()
        c = context.get_admin_context()

        self._setup_other_managers()
        dbmock = self.mox.CreateMock(db)
        volmock = self.mox.CreateMock(self.volume_manager)
        drivermock = self.mox.CreateMock(self.compute_driver)

        dbmock.instance_get(c, i_ref['id']).AndReturn(i_ref)
        dbmock.instance_get_fixed_addresses(c, i_ref['id']).AndReturn('dummy')
        for i in range(len(i_ref['volumes'])):
            vid = i_ref['volumes'][i]['id']
            volmock.setup_compute_volume(c, vid).InAnyOrder('g1')
        drivermock.plug_vifs(i_ref, [])
        drivermock.ensure_filtering_rules_for_instance(i_ref)

        self.compute.db = dbmock
        self.compute.volume_manager = volmock
        self.compute.driver = drivermock

        self.mox.ReplayAll()
        ret = self.compute.pre_live_migration(c, i_ref['id'])
        self.assertEqual(ret, None)

    def test_pre_live_migration_instance_has_no_volume(self):
        """Confirm log meg when instance doesn't mount any volumes."""
        i_ref = self._get_dummy_instance()
        i_ref['volumes'] = []
        c = context.get_admin_context()

        self._setup_other_managers()
        dbmock = self.mox.CreateMock(db)
        drivermock = self.mox.CreateMock(self.compute_driver)

        dbmock.instance_get(c, i_ref['id']).AndReturn(i_ref)
        dbmock.instance_get_fixed_addresses(c, i_ref['id']).AndReturn('dummy')
        self.mox.StubOutWithMock(compute_manager.LOG, 'info')
        compute_manager.LOG.info(_("%s has no volume."), i_ref['hostname'])
        drivermock.plug_vifs(i_ref, [])
        drivermock.ensure_filtering_rules_for_instance(i_ref)

        self.compute.db = dbmock
        self.compute.driver = drivermock

        self.mox.ReplayAll()
        ret = self.compute.pre_live_migration(c, i_ref['id'], time=FakeTime())
        self.assertEqual(ret, None)

    def test_pre_live_migration_setup_compute_node_fail(self):
        """Confirm operation setup_compute_network() fails.

        It retries and raise exception when timeout exceeded.

        """

        i_ref = self._get_dummy_instance()
        c = context.get_admin_context()

        self._setup_other_managers()
        dbmock = self.mox.CreateMock(db)
        netmock = self.mox.CreateMock(self.network_manager)
        volmock = self.mox.CreateMock(self.volume_manager)
        drivermock = self.mox.CreateMock(self.compute_driver)

        dbmock.instance_get(c, i_ref['id']).AndReturn(i_ref)
        dbmock.instance_get_fixed_addresses(c, i_ref['id']).AndReturn('dummy')
        for i in range(len(i_ref['volumes'])):
            volmock.setup_compute_volume(c, i_ref['volumes'][i]['id'])
        for i in range(FLAGS.live_migration_retry_count):
            drivermock.plug_vifs(i_ref, []).\
                AndRaise(exception.ProcessExecutionError())

        self.compute.db = dbmock
        self.compute.network_manager = netmock
        self.compute.volume_manager = volmock
        self.compute.driver = drivermock

        self.mox.ReplayAll()
        self.assertRaises(exception.ProcessExecutionError,
                          self.compute.pre_live_migration,
                          c, i_ref['id'], time=FakeTime())

    def test_live_migration_works_correctly_with_volume(self):
        """Confirm check_for_export to confirm volume health check."""
        i_ref = self._get_dummy_instance()
        c = context.get_admin_context()
        topic = db.queue_get_for(c, FLAGS.compute_topic, i_ref['host'])

        dbmock = self.mox.CreateMock(db)
        dbmock.instance_get(c, i_ref['id']).AndReturn(i_ref)
        self.mox.StubOutWithMock(rpc, 'call')
        rpc.call(c, FLAGS.volume_topic, {"method": "check_for_export",
                                         "args": {'instance_id': i_ref['id']}})
        dbmock.queue_get_for(c, FLAGS.compute_topic, i_ref['host']).\
                             AndReturn(topic)
        rpc.call(c, topic, {"method": "pre_live_migration",
                            "args": {'instance_id': i_ref['id']}})
        self.mox.StubOutWithMock(self.compute.driver, 'live_migration')
        self.compute.driver.live_migration(c, i_ref, i_ref['host'],
                                  self.compute.post_live_migration,
                                  self.compute.recover_live_migration)

        self.compute.db = dbmock
        self.mox.ReplayAll()
        ret = self.compute.live_migration(c, i_ref['id'], i_ref['host'])
        self.assertEqual(ret, None)

    def test_live_migration_dest_raises_exception(self):
        """Confirm exception when pre_live_migration fails."""
        i_ref = self._get_dummy_instance()
        c = context.get_admin_context()
        topic = db.queue_get_for(c, FLAGS.compute_topic, i_ref['host'])

        dbmock = self.mox.CreateMock(db)
        dbmock.instance_get(c, i_ref['id']).AndReturn(i_ref)
        self.mox.StubOutWithMock(rpc, 'call')
        rpc.call(c, FLAGS.volume_topic, {"method": "check_for_export",
                                         "args": {'instance_id': i_ref['id']}})
        dbmock.queue_get_for(c, FLAGS.compute_topic, i_ref['host']).\
                             AndReturn(topic)
        rpc.call(c, topic, {"method": "pre_live_migration",
                            "args": {'instance_id': i_ref['id']}}).\
                            AndRaise(rpc.RemoteError('', '', ''))
        dbmock.instance_update(c, i_ref['id'], {'state_description': 'running',
                                                'state': power_state.RUNNING,
                                                'host': i_ref['host']})
        for v in i_ref['volumes']:
            dbmock.volume_update(c, v['id'], {'status': 'in-use'})

        self.compute.db = dbmock
        self.mox.ReplayAll()
        self.assertRaises(rpc.RemoteError,
                          self.compute.live_migration,
                          c, i_ref['id'], i_ref['host'])

    def test_live_migration_dest_raises_exception_no_volume(self):
        """Same as above test(input pattern is different) """
        i_ref = self._get_dummy_instance()
        i_ref['volumes'] = []
        c = context.get_admin_context()
        topic = db.queue_get_for(c, FLAGS.compute_topic, i_ref['host'])

        dbmock = self.mox.CreateMock(db)
        dbmock.instance_get(c, i_ref['id']).AndReturn(i_ref)
        dbmock.queue_get_for(c, FLAGS.compute_topic, i_ref['host']).\
                             AndReturn(topic)
        self.mox.StubOutWithMock(rpc, 'call')
        rpc.call(c, topic, {"method": "pre_live_migration",
                            "args": {'instance_id': i_ref['id']}}).\
                            AndRaise(rpc.RemoteError('', '', ''))
        dbmock.instance_update(c, i_ref['id'], {'state_description': 'running',
                                                'state': power_state.RUNNING,
                                                'host': i_ref['host']})

        self.compute.db = dbmock
        self.mox.ReplayAll()
        self.assertRaises(rpc.RemoteError,
                          self.compute.live_migration,
                          c, i_ref['id'], i_ref['host'])

    def test_live_migration_works_correctly_no_volume(self):
        """Confirm live_migration() works as expected correctly."""
        i_ref = self._get_dummy_instance()
        i_ref['volumes'] = []
        c = context.get_admin_context()
        topic = db.queue_get_for(c, FLAGS.compute_topic, i_ref['host'])

        dbmock = self.mox.CreateMock(db)
        dbmock.instance_get(c, i_ref['id']).AndReturn(i_ref)
        self.mox.StubOutWithMock(rpc, 'call')
        dbmock.queue_get_for(c, FLAGS.compute_topic, i_ref['host']).\
                             AndReturn(topic)
        rpc.call(c, topic, {"method": "pre_live_migration",
                            "args": {'instance_id': i_ref['id']}})
        self.mox.StubOutWithMock(self.compute.driver, 'live_migration')
        self.compute.driver.live_migration(c, i_ref, i_ref['host'],
                                  self.compute.post_live_migration,
                                  self.compute.recover_live_migration)

        self.compute.db = dbmock
        self.mox.ReplayAll()
        ret = self.compute.live_migration(c, i_ref['id'], i_ref['host'])
        self.assertEqual(ret, None)

    def test_post_live_migration_working_correctly(self):
        """Confirm post_live_migration() works as expected correctly."""
        dest = 'desthost'
        flo_addr = '1.2.1.2'

        # Preparing datas
        c = context.get_admin_context()
        instance_id = self._create_instance()
        i_ref = db.instance_get(c, instance_id)
        db.instance_update(c, i_ref['id'], {'state_description': 'migrating',
                                            'state': power_state.PAUSED})
        v_ref = db.volume_create(c, {'size': 1, 'instance_id': instance_id})
        fix_addr = db.fixed_ip_create(c, {'address': '1.1.1.1',
                                          'instance_id': instance_id})
        fix_ref = db.fixed_ip_get_by_address(c, fix_addr)
        flo_ref = db.floating_ip_create(c, {'address': flo_addr,
                                        'fixed_ip_id': fix_ref['id']})
        # reload is necessary before setting mocks
        i_ref = db.instance_get(c, instance_id)

        # Preparing mocks
        self.mox.StubOutWithMock(self.compute.volume_manager,
                                 'remove_compute_volume')
        for v in i_ref['volumes']:
            self.compute.volume_manager.remove_compute_volume(c, v['id'])
        self.mox.StubOutWithMock(self.compute.driver, 'unfilter_instance')
        self.compute.driver.unfilter_instance(i_ref, [])

        # executing
        self.mox.ReplayAll()
        ret = self.compute.post_live_migration(c, i_ref, dest)

        # make sure every data is rewritten to dest
        i_ref = db.instance_get(c, i_ref['id'])
        c1 = (i_ref['host'] == dest)
        flo_refs = db.floating_ip_get_all_by_host(c, dest)
        c2 = (len(flo_refs) != 0 and flo_refs[0]['address'] == flo_addr)

        # post operaton
        self.assertTrue(c1 and c2)
        db.instance_destroy(c, instance_id)
        db.volume_destroy(c, v_ref['id'])
        db.floating_ip_destroy(c, flo_addr)

    def test_run_kill_vm(self):
        """Detect when a vm is terminated behind the scenes"""
        self.stubs.Set(compute_manager.ComputeManager,
                '_report_driver_status', nop_report_driver_status)

        instance_id = self._create_instance()

        self.compute.run_instance(self.context, instance_id)

        instances = db.instance_get_all(context.get_admin_context())
        LOG.info(_("Running instances: %s"), instances)
        self.assertEqual(len(instances), 1)

        instance_name = instances[0].name
        self.compute.driver.test_remove_vm(instance_name)

        # Force the compute manager to do its periodic poll
        error_list = self.compute.periodic_tasks(context.get_admin_context())
        self.assertFalse(error_list)

        instances = db.instance_get_all(context.get_admin_context())
        LOG.info(_("After force-killing instances: %s"), instances)
        self.assertEqual(len(instances), 1)
        self.assertEqual(power_state.SHUTOFF, instances[0]['state'])

    def test_get_all_by_name_regexp(self):
        """Test searching instances by name (display_name)"""
        c = context.get_admin_context()
        instance_id1 = self._create_instance({'display_name': 'woot'})
        instance_id2 = self._create_instance({
                'display_name': 'woo',
                'id': 20})
        instance_id3 = self._create_instance({
                'display_name': 'not-woot',
                'id': 30})

        instances = self.compute_api.get_all(c,
                search_opts={'name': 'woo.*'})
        self.assertEqual(len(instances), 2)
        instance_ids = [instance.id for instance in instances]
        self.assertTrue(instance_id1 in instance_ids)
        self.assertTrue(instance_id2 in instance_ids)

        instances = self.compute_api.get_all(c,
                search_opts={'name': 'woot.*'})
        instance_ids = [instance.id for instance in instances]
        self.assertEqual(len(instances), 1)
        self.assertTrue(instance_id1 in instance_ids)

        instances = self.compute_api.get_all(c,
                search_opts={'name': '.*oot.*'})
        self.assertEqual(len(instances), 2)
        instance_ids = [instance.id for instance in instances]
        self.assertTrue(instance_id1 in instance_ids)
        self.assertTrue(instance_id3 in instance_ids)

        instances = self.compute_api.get_all(c,
                search_opts={'name': 'n.*'})
        self.assertEqual(len(instances), 1)
        instance_ids = [instance.id for instance in instances]
        self.assertTrue(instance_id3 in instance_ids)

        instances = self.compute_api.get_all(c,
                search_opts={'name': 'noth.*'})
        self.assertEqual(len(instances), 0)

        db.instance_destroy(c, instance_id1)
        db.instance_destroy(c, instance_id2)
        db.instance_destroy(c, instance_id3)

    def test_get_all_by_instance_name_regexp(self):
        """Test searching instances by name"""
        self.flags(instance_name_template='instance-%d')

        c = context.get_admin_context()
        instance_id1 = self._create_instance()
        instance_id2 = self._create_instance({'id': 2})
        instance_id3 = self._create_instance({'id': 10})

        instances = self.compute_api.get_all(c,
                search_opts={'instance_name': 'instance.*'})
        self.assertEqual(len(instances), 3)

        instances = self.compute_api.get_all(c,
                search_opts={'instance_name': '.*\-\d$'})
        self.assertEqual(len(instances), 2)
        instance_ids = [instance.id for instance in instances]
        self.assertTrue(instance_id1 in instance_ids)
        self.assertTrue(instance_id2 in instance_ids)

        instances = self.compute_api.get_all(c,
                search_opts={'instance_name': 'i.*2'})
        self.assertEqual(len(instances), 1)
        self.assertEqual(instances[0].id, instance_id2)

        db.instance_destroy(c, instance_id1)
        db.instance_destroy(c, instance_id2)
        db.instance_destroy(c, instance_id3)

    def test_get_by_fixed_ip(self):
        """Test getting 1 instance by Fixed IP"""
        c = context.get_admin_context()
        instance_id1 = self._create_instance()
        instance_id2 = self._create_instance({'id': 20})
        instance_id3 = self._create_instance({'id': 30})

        db.fixed_ip_create(c,
                {'address': '1.1.1.1',
                 'instance_id': instance_id1})
        db.fixed_ip_create(c,
                {'address': '1.1.2.1',
                 'instance_id': instance_id2})

        # regex not allowed
        self.assertRaises(exception.NotFound,
                self.compute_api.get_all,
                c,
                search_opts={'fixed_ip': '.*'})

        self.assertRaises(exception.NotFound,
                self.compute_api.get_all,
                c,
                search_opts={'fixed_ip': '1.1.3.1'})

        instances = self.compute_api.get_all(c,
                search_opts={'fixed_ip': '1.1.1.1'})
        self.assertEqual(len(instances), 1)
        self.assertEqual(instances[0].id, instance_id1)

        instances = self.compute_api.get_all(c,
                search_opts={'fixed_ip': '1.1.2.1'})
        self.assertEqual(len(instances), 1)
        self.assertEqual(instances[0].id, instance_id2)

        db.instance_destroy(c, instance_id1)
        db.instance_destroy(c, instance_id2)

    def test_get_all_by_ip_regex(self):
        """Test searching by Floating and Fixed IP"""
        c = context.get_admin_context()
        instance_id1 = self._create_instance({'server_name': 'woot'})
        instance_id2 = self._create_instance({
                'server_name': 'woo',
                'id': 20})
        instance_id3 = self._create_instance({
                'server_name': 'not-woot',
                'id': 30})

        db.fixed_ip_create(c,
                {'address': '1.1.1.1',
                 'instance_id': instance_id1})
        db.fixed_ip_create(c,
                {'address': '1.1.2.1',
                 'instance_id': instance_id2})
        fix_addr = db.fixed_ip_create(c,
                {'address': '1.1.3.1',
                 'instance_id': instance_id3})
        fix_ref = db.fixed_ip_get_by_address(c, fix_addr)
        flo_ref = db.floating_ip_create(c,
                {'address': '10.0.0.2',
                'fixed_ip_id': fix_ref['id']})

        instances = self.compute_api.get_all(c,
                search_opts={'ip': '.*\.1'})
        self.assertEqual(len(instances), 3)

        instances = self.compute_api.get_all(c,
                search_opts={'ip': '1.*'})
        self.assertEqual(len(instances), 3)

        instances = self.compute_api.get_all(c,
                search_opts={'ip': '.*\.1.\d+$'})
        self.assertEqual(len(instances), 1)
        instance_ids = [instance.id for instance in instances]
        self.assertTrue(instance_id1 in instance_ids)

        instances = self.compute_api.get_all(c,
                search_opts={'ip': '.*\.2.+'})
        self.assertEqual(len(instances), 1)
        self.assertEqual(instances[0].id, instance_id2)

        instances = self.compute_api.get_all(c,
                search_opts={'ip': '10.*'})
        self.assertEqual(len(instances), 1)
        self.assertEqual(instances[0].id, instance_id3)

        db.instance_destroy(c, instance_id1)
        db.instance_destroy(c, instance_id2)
        db.instance_destroy(c, instance_id3)
        db.floating_ip_destroy(c, '10.0.0.2')

    def test_get_all_by_ipv6_regex(self):
        """Test searching by IPv6 address"""
        def fake_ipv6_get_by_instance_ref(context, instance):
            if instance.id == 1:
                return ['ffff:ffff::1']
            if instance.id == 20:
                return ['dddd:dddd::1']
            if instance.id == 30:
                return ['cccc:cccc::1', 'eeee:eeee::1', 'dddd:dddd::1']

        self.stubs.Set(sqlalchemy_api, '_ipv6_get_by_instance_ref',
                fake_ipv6_get_by_instance_ref)

        c = context.get_admin_context()
        instance_id1 = self._create_instance({'server_name': 'woot'})
        instance_id2 = self._create_instance({
                'server_name': 'woo',
                'id': 20})
        instance_id3 = self._create_instance({
                'server_name': 'not-woot',
                'id': 30})

        instances = self.compute_api.get_all(c,
                search_opts={'ip6': 'ff.*'})
        self.assertEqual(len(instances), 1)
        self.assertEqual(instances[0].id, instance_id1)
        instance_ids = [instance.id for instance in instances]
        self.assertTrue(instance_id1 in instance_ids)

        instances = self.compute_api.get_all(c,
                search_opts={'ip6': '.*::1'})
        self.assertEqual(len(instances), 3)
        instance_ids = [instance.id for instance in instances]
        self.assertTrue(instance_id1 in instance_ids)
        self.assertTrue(instance_id2 in instance_ids)
        self.assertTrue(instance_id3 in instance_ids)

        instances = self.compute_api.get_all(c,
                search_opts={'ip6': '.*dd:.*'})
        self.assertEqual(len(instances), 2)
        instance_ids = [instance.id for instance in instances]
        self.assertTrue(instance_id2 in instance_ids)
        self.assertTrue(instance_id3 in instance_ids)

        db.instance_destroy(c, instance_id1)
        db.instance_destroy(c, instance_id2)
        db.instance_destroy(c, instance_id3)

    def test_get_all_by_image(self):
        """Test searching instances by image"""

        c = context.get_admin_context()
        instance_id1 = self._create_instance({'image_ref': '1234'})
        instance_id2 = self._create_instance({
            'id': 2,
            'image_ref': '4567'})
        instance_id3 = self._create_instance({
            'id': 10,
            'image_ref': '4567'})

        instances = self.compute_api.get_all(c,
                search_opts={'image': '123'})
        self.assertEqual(len(instances), 0)

        instances = self.compute_api.get_all(c,
                search_opts={'image': '1234'})
        self.assertEqual(len(instances), 1)
        self.assertEqual(instances[0].id, instance_id1)

        instances = self.compute_api.get_all(c,
                search_opts={'image': '4567'})
        self.assertEqual(len(instances), 2)
        instance_ids = [instance.id for instance in instances]
        self.assertTrue(instance_id2 in instance_ids)
        self.assertTrue(instance_id3 in instance_ids)

        # Test passing a list as search arg
        instances = self.compute_api.get_all(c,
                search_opts={'image': ['1234', '4567']})
        self.assertEqual(len(instances), 3)

        db.instance_destroy(c, instance_id1)
        db.instance_destroy(c, instance_id2)
        db.instance_destroy(c, instance_id3)

    def test_get_all_by_flavor(self):
        """Test searching instances by image"""

        c = context.get_admin_context()
        instance_id1 = self._create_instance({'instance_type_id': 1})
        instance_id2 = self._create_instance({
                'id': 2,
                'instance_type_id': 2})
        instance_id3 = self._create_instance({
                'id': 10,
                'instance_type_id': 2})

        # NOTE(comstud): Migrations set up the instance_types table
        # for us.  Therefore, we assume the following is true for
        # these tests:
        # instance_type_id 1 == flavor 3
        # instance_type_id 2 == flavor 1
        # instance_type_id 3 == flavor 4
        # instance_type_id 4 == flavor 5
        # instance_type_id 5 == flavor 2

        instances = self.compute_api.get_all(c,
                search_opts={'flavor': 5})
        self.assertEqual(len(instances), 0)

        instances = self.compute_api.get_all(c,
                search_opts={'flavor': 99})
        self.assertEqual(len(instances), 0)

        instances = self.compute_api.get_all(c,
                search_opts={'flavor': 3})
        self.assertEqual(len(instances), 1)
        self.assertEqual(instances[0].id, instance_id1)

        instances = self.compute_api.get_all(c,
                search_opts={'flavor': 1})
        self.assertEqual(len(instances), 2)
        instance_ids = [instance.id for instance in instances]
        self.assertTrue(instance_id2 in instance_ids)
        self.assertTrue(instance_id3 in instance_ids)

        db.instance_destroy(c, instance_id1)
        db.instance_destroy(c, instance_id2)
        db.instance_destroy(c, instance_id3)

    def test_get_all_by_state(self):
        """Test searching instances by state"""

        c = context.get_admin_context()
        instance_id1 = self._create_instance({'state': power_state.SHUTDOWN})
        instance_id2 = self._create_instance({
                'id': 2,
                'state': power_state.RUNNING})
        instance_id3 = self._create_instance({
                'id': 10,
                'state': power_state.RUNNING})

        instances = self.compute_api.get_all(c,
                search_opts={'state': power_state.SUSPENDED})
        self.assertEqual(len(instances), 0)

        instances = self.compute_api.get_all(c,
                search_opts={'state': power_state.SHUTDOWN})
        self.assertEqual(len(instances), 1)
        self.assertEqual(instances[0].id, instance_id1)

        instances = self.compute_api.get_all(c,
                search_opts={'state': power_state.RUNNING})
        self.assertEqual(len(instances), 2)
        instance_ids = [instance.id for instance in instances]
        self.assertTrue(instance_id2 in instance_ids)
        self.assertTrue(instance_id3 in instance_ids)

        # Test passing a list as search arg
        instances = self.compute_api.get_all(c,
                search_opts={'state': [power_state.SHUTDOWN,
                        power_state.RUNNING]})
        self.assertEqual(len(instances), 3)

        db.instance_destroy(c, instance_id1)
        db.instance_destroy(c, instance_id2)
        db.instance_destroy(c, instance_id3)

    @staticmethod
    def _parse_db_block_device_mapping(bdm_ref):
        attr_list = ('delete_on_termination', 'device_name', 'no_device',
                     'virtual_name', 'volume_id', 'volume_size', 'snapshot_id')
        bdm = {}
        for attr in attr_list:
            val = bdm_ref.get(attr, None)
            if val:
                bdm[attr] = val

        return bdm

    def test_update_block_device_mapping(self):
        instance_id = self._create_instance()
        mappings = [
                {'virtual': 'ami', 'device': 'sda1'},
                {'virtual': 'root', 'device': '/dev/sda1'},

                {'virtual': 'swap', 'device': 'sdb1'},
                {'virtual': 'swap', 'device': 'sdb2'},
                {'virtual': 'swap', 'device': 'sdb3'},
                {'virtual': 'swap', 'device': 'sdb4'},

                {'virtual': 'ephemeral0', 'device': 'sdc1'},
                {'virtual': 'ephemeral1', 'device': 'sdc2'},
                {'virtual': 'ephemeral2', 'device': 'sdc3'}]
        block_device_mapping = [
                # root
                {'device_name': '/dev/sda1',
                 'snapshot_id': 0x12345678,
                 'delete_on_termination': False},


                # overwrite swap
                {'device_name': '/dev/sdb2',
                 'snapshot_id': 0x23456789,
                 'delete_on_termination': False},
                {'device_name': '/dev/sdb3',
                 'snapshot_id': 0x3456789A},
                {'device_name': '/dev/sdb4',
                 'no_device': True},

                # overwrite ephemeral
                {'device_name': '/dev/sdc2',
                 'snapshot_id': 0x456789AB,
                 'delete_on_termination': False},
                {'device_name': '/dev/sdc3',
                 'snapshot_id': 0x56789ABC},
                {'device_name': '/dev/sdc4',
                 'no_device': True},

                # volume
                {'device_name': '/dev/sdd1',
                 'snapshot_id': 0x87654321,
                 'delete_on_termination': False},
                {'device_name': '/dev/sdd2',
                 'snapshot_id': 0x98765432},
                {'device_name': '/dev/sdd3',
                 'snapshot_id': 0xA9875463},
                {'device_name': '/dev/sdd4',
                 'no_device': True}]

        self.compute_api._update_image_block_device_mapping(
            self.context, instance_id, mappings)

        bdms = [self._parse_db_block_device_mapping(bdm_ref)
                for bdm_ref in db.block_device_mapping_get_all_by_instance(
                    self.context, instance_id)]
        expected_result = [
            {'virtual_name': 'swap', 'device_name': '/dev/sdb1'},
            {'virtual_name': 'swap', 'device_name': '/dev/sdb2'},
            {'virtual_name': 'swap', 'device_name': '/dev/sdb3'},
            {'virtual_name': 'swap', 'device_name': '/dev/sdb4'},
            {'virtual_name': 'ephemeral0', 'device_name': '/dev/sdc1'},
            {'virtual_name': 'ephemeral1', 'device_name': '/dev/sdc2'},
            {'virtual_name': 'ephemeral2', 'device_name': '/dev/sdc3'}]
        bdms.sort()
        expected_result.sort()
        self.assertDictListMatch(bdms, expected_result)

        self.compute_api._update_block_device_mapping(
            self.context, instance_id, block_device_mapping)
        bdms = [self._parse_db_block_device_mapping(bdm_ref)
                for bdm_ref in db.block_device_mapping_get_all_by_instance(
                    self.context, instance_id)]
        expected_result = [
            {'snapshot_id': 0x12345678, 'device_name': '/dev/sda1'},

            {'virtual_name': 'swap', 'device_name': '/dev/sdb1'},
            {'snapshot_id': 0x23456789, 'device_name': '/dev/sdb2'},
            {'snapshot_id': 0x3456789A, 'device_name': '/dev/sdb3'},
            {'no_device': True, 'device_name': '/dev/sdb4'},

            {'virtual_name': 'ephemeral0', 'device_name': '/dev/sdc1'},
            {'snapshot_id': 0x456789AB, 'device_name': '/dev/sdc2'},
            {'snapshot_id': 0x56789ABC, 'device_name': '/dev/sdc3'},
            {'no_device': True, 'device_name': '/dev/sdc4'},

            {'snapshot_id': 0x87654321, 'device_name': '/dev/sdd1'},
            {'snapshot_id': 0x98765432, 'device_name': '/dev/sdd2'},
            {'snapshot_id': 0xA9875463, 'device_name': '/dev/sdd3'},
            {'no_device': True, 'device_name': '/dev/sdd4'}]
        bdms.sort()
        expected_result.sort()
        self.assertDictListMatch(bdms, expected_result)

        for bdm in db.block_device_mapping_get_all_by_instance(
            self.context, instance_id):
            db.block_device_mapping_destroy(self.context, bdm['id'])
        self.compute.terminate_instance(self.context, instance_id)<|MERGE_RESOLUTION|>--- conflicted
+++ resolved
@@ -74,16 +74,7 @@
 
         self.stubs.Set(nova.image.fake._FakeImageService, 'show', fake_show)
 
-<<<<<<< HEAD
-    def tearDown(self):
-        self.manager.delete_user(self.user)
-        self.manager.delete_project(self.project)
-        super(ComputeTestCase, self).tearDown()
-
     def _create_instance(self, params=None):
-=======
-    def _create_instance(self, params={}):
->>>>>>> e2770a45
         """Create a test instance"""
 
         if params is None:
