--- conflicted
+++ resolved
@@ -322,15 +322,10 @@
         logging.debug(_('App Config: %(api)s\n%(config)r') % locals())
         logging.info(_('Running %s API'), api)
         app = wsgi.load_paste_app(paste_config_file, api)
-<<<<<<< HEAD
         apps.append((app,
-                     getattr(FLAGS, "%s_listen_port" % api),
-                     getattr(FLAGS, "%s_listen" % api),
+                     getattr(FLAGS, '%s_listen_port' % api),
+                     getattr(FLAGS, '%s_listen' % api),
                      api))
-=======
-        apps.append((app, getattr(FLAGS, '%s_listen_port' % api),
-                     getattr(FLAGS, '%s_listen' % api)))
->>>>>>> 330b3feb
     if len(apps) == 0:
         logging.error(_('No known API applications configured in %s.'),
                       paste_config_file)
